// Copyright 2015-2022 Parity Technologies (UK) Ltd.
// This file is part of Parity.

// Parity is free software: you can redistribute it and/or modify
// it under the terms of the GNU General Public License as published by
// the Free Software Foundation, either version 3 of the License, or
// (at your option) any later version.

// Parity is distributed in the hope that it will be useful,
// but WITHOUT ANY WARRANTY; without even the implied warranty of
// MERCHANTABILITY or FITNESS FOR A PARTICULAR PURPOSE.  See the
// GNU General Public License for more details.

// You should have received a copy of the GNU General Public License
// along with Parity.  If not, see <http://www.gnu.org/licenses/>.

/// The database objects is split into `Db` and `DbInner`.
/// `Db` creates shared `DbInner` instance and manages background
/// worker threads that all use the inner object.
///
/// There are 4 worker threads:
/// log_worker: Processes commit queue and reindexing. For each commit
/// in the queue, log worker creates a write-ahead record using `Log`.
/// Additionally, if there are active reindexing, it creates log records
/// for batches of relocated index entries.
/// flush_worker: Flushes log records to disk by calling `fsync` on the
/// log files.
/// commit_worker: Reads flushed log records and applies operations to the
/// index and value tables.
/// cleanup_worker: Flush tables by calling `fsync`, and cleanup log.
/// Each background worker is signalled with a conditional variable once
/// there is some work to be done.

use std::sync::{Arc, atomic::{AtomicBool, AtomicU64, Ordering}};
use std::collections::{HashMap, VecDeque, BTreeMap};
use parking_lot::{RwLock, Mutex, Condvar};
use fs2::FileExt;
use crate::{
	Key,
	table::key::TableKey,
	error::{Error, Result},
	column::{ColId, Column, IterState},
	log::{Log, LogAction},
	index::PlanOutcome,
	options::Options,
	btree::commit_overlay::{BTreeChangeSet},
};

// These are in memory, so we use usize
const MAX_COMMIT_QUEUE_BYTES: usize = 16 * 1024 * 1024;
// These are disk-backed, so we use u64
const MAX_LOG_QUEUE_BYTES: i64 = 128 * 1024 * 1024;
const MIN_LOG_SIZE: u64 = 64 * 1024 * 1024;
const KEEP_LOGS: usize = 16;

/// Value is just a vector of bytes. Value sizes up to 4Gb are allowed.
pub type Value = Vec<u8>;

// Commit data passed to `commit`
#[derive(Default)]
struct Commit {
	// Commit ID. This is not the same as log record id, as some records
	// are originated within the DB. E.g. reindex.
	id: u64,
	// Size of user data pending insertion (keys + values) or
	// removal (keys)
	bytes: usize,
	// Operations.
	changeset: CommitChangeSet,
}

// Pending commits. This may not grow beyond `MAX_COMMIT_QUEUE_BYTES` bytes.
#[derive(Default)]
struct CommitQueue {
	// Log record.
	record_id: u64,
	// Total size of all commits in the queue.
	bytes: usize,
	// FIFO queue.
	commits: VecDeque<Commit>,
}

pub(crate) struct DbInner {
	columns: Vec<Column>,
	options: Options,
	shutdown: AtomicBool,
	log: Log,
	commit_queue: Mutex<CommitQueue>,
	commit_queue_full_cv: Condvar,
<<<<<<< HEAD
	log_worker_cv: Condvar,
	log_work: Mutex<bool>,
	commit_worker_cv: Condvar,
	commit_work: Mutex<bool>,
	// Overlay of most recent values in the commit queue.
	commit_overlay: RwLock<Vec<CommitOverlay>>,
	log_cv: Condvar,
	log_queue_bytes: Mutex<i64>, // This may underflow occasionally, but is bound for 0 eventually
	flush_worker_cv: Condvar,
	flush_work: Mutex<bool>,
	cleanup_worker_cv: Condvar,
	cleanup_work: Mutex<bool>,
=======
	log_worker_wait: WaitCondvar<bool>,
	commit_worker_wait: Arc<WaitCondvar<bool>>,
	// Overlay of most recent values int the commit queue. ColumnId -> (Key -> (RecordId, Value)).
	commit_overlay: RwLock<Vec<HashMap<Key, (u64, Option<Value>), IdentityBuildHasher>>>,
	log_queue_wait: WaitCondvar<i64>, // This may underflow occasionally, but is bound for 0 eventually
	flush_worker_wait: Arc<WaitCondvar<bool>>,
	cleanup_worker_wait: WaitCondvar<bool>,
>>>>>>> 8e305da7
	last_enacted: AtomicU64,
	next_reindex: AtomicU64,
	bg_err: Mutex<Option<Arc<Error>>>,
	_lock_file: std::fs::File,
}

pub struct WaitCondvar<S> {
	cv: Condvar,
	work: Mutex<S>,
}

impl<S: Default> WaitCondvar<S> {
	fn new() -> Self {
		WaitCondvar {
			cv: Condvar::new(),
			work: Mutex::new(S::default()),
		}
	}
}

impl WaitCondvar<bool> {
	fn signal(&self) {
		let mut work = self.work.lock();
		*work = true;
		self.cv.notify_all();
	}

	pub fn wait(&self) {
		let mut work = self.work.lock();
		while !*work {
			self.cv.wait(&mut work)
		};
		*work = false;
	}

	#[cfg(test)]
	fn wait_notify(&self) {
		let mut work = self.work.lock();
		self.cv.wait(&mut work)
	}
}

impl DbInner {
<<<<<<< HEAD
	fn open(options: &Options, create: bool, skip_checks: bool) -> Result<DbInner> {
		if create {
=======
	fn open(options: &Options, inner_options: &InternalOptions) -> Result<DbInner> {
		if inner_options.create {
>>>>>>> 8e305da7
			std::fs::create_dir_all(&options.path)?
		};
		let mut lock_path: std::path::PathBuf = options.path.clone();
		lock_path.push("lock");
		let lock_file = std::fs::OpenOptions::new().create(true).read(true).write(true).open(lock_path.as_path())?;
<<<<<<< HEAD
		if !skip_checks {
=======
		if !inner_options.skip_check_lock {
>>>>>>> 8e305da7
			lock_file.try_lock_exclusive().map_err(|e| Error::Locked(e))?;
		}

		let metadata = options.load_and_validate_metadata(inner_options.create)?;
		let mut columns = Vec::with_capacity(metadata.columns.len());
		let mut commit_overlay = Vec::with_capacity(metadata.columns.len());
		let log = Log::open(&options)?;
		let last_enacted = log.replay_record_id().unwrap_or(2) - 1;
		for c in 0 .. metadata.columns.len() {
			let column = Column::open(c as ColId, &options, &metadata)?;
			commit_overlay.push(CommitOverlay::new());
			columns.push(column);
		}
		log::debug!(target: "parity-db", "Opened db {:?}, metadata={:?}", options, metadata);
		let mut options = options.clone();
		if options.salt.is_none() {
			options.salt = Some(metadata.salt);
		}

		Ok(DbInner {
			columns,
			options: options.clone(),
			shutdown: std::sync::atomic::AtomicBool::new(false),
			log,
			commit_queue: Mutex::new(Default::default()),
			commit_queue_full_cv: Condvar::new(),
			log_worker_wait: WaitCondvar::new(),
			commit_worker_wait: Arc::new(WaitCondvar::new()),
			commit_overlay: RwLock::new(commit_overlay),
			log_queue_wait: WaitCondvar::new(),
			flush_worker_wait: Arc::new(WaitCondvar::new()),
			cleanup_worker_wait: WaitCondvar::new(),
			next_reindex: AtomicU64::new(1),
			last_enacted: AtomicU64::new(last_enacted),
			bg_err: Mutex::new(None),
			_lock_file: lock_file,
		})
	}

	fn get(&self, col: ColId, key: &[u8]) -> Result<Option<Value>> {
		if self.columns[col as usize].indexed() {
			return self.btree_get(col, key);
		}
		let key = self.columns[col as usize].hash(key);
		let overlay = self.commit_overlay.read();
		// Check commit overlay first
		if let Some(v) = overlay.get(col as usize).and_then(|o| o.get(&key)) {
			return Ok(v);
		}
		// Go into tables and log overlay.
		let log = self.log.overlays();
		let key = TableKey::Partial(key);
		self.columns[col as usize].get(&key, log)
	}

	fn get_size(&self, col: ColId, key: &[u8]) -> Result<Option<u32>> {
		let key = self.columns[col as usize].hash(key);
		let overlay = self.commit_overlay.read();
		// Check commit overlay first
		if let Some(l) = overlay.get(col as usize).and_then(|o| o.get_size(&key)) {
			return Ok(l);
		}
		// Go into tables and log overlay.
		let log = self.log.overlays();
		let key = TableKey::Partial(key);
		self.columns[col as usize].get_size(&key, log)
	}

	fn btree_get(&self, col: ColId, key: &[u8]) -> Result<Option<Value>> {
		let overlay = self.commit_overlay.read();
		if let Some(l) = overlay.get(col as usize).and_then(|o| o.btree_get(key)) {
			return Ok(l.cloned());
		}
		// We lock log as btree structure changed while reading it would be an issue.
		let log = self.log.overlays().read();
		self.columns[col as usize].btree_get(key, &*log)
	}

	pub fn btree_iter(&self, col: ColId) -> Result<crate::btree::BTreeIterator> {
		let log = self.log.overlays();
		crate::btree::BTreeIterator::new(self, col, log)
	}

	pub(crate) fn btree_iter_next(&self, iter: &mut crate::BTreeIterator) -> Result<Option<(Vec<u8>, Vec<u8>)>> {
		let col = iter.col;

		// Lock log over function call (no btree struct change).
		let log = self.log.overlays().read();
		let record_id = log.last_record_id(iter.col);
		let commit_overlay = self.commit_overlay.read();
		let next_commit_overlay = commit_overlay.get(col as usize).and_then(|o| o.btree_next(&iter.overlay_last_key, iter.from_seek));
		// No consistency over iteration, allows dropping lock to overlay.
		std::mem::drop(commit_overlay);
		let column = &self.columns[col as usize];
		let next_backend = if let Some(n) = iter.pending_next_backend.take() {
			n
		} else {
			iter.next_backend(record_id, column, &*log)?
		};

		match (next_commit_overlay, next_backend) {
			(Some((commit_key, commit_value)), Some((backend_key, backend_value))) => {
				match commit_key.cmp(&backend_key) {
					std::cmp::Ordering::Less => {
						if let Some(value) = commit_value {
							iter.overlay_last_key = Some(commit_key.clone());
							iter.from_seek = false;
							iter.pending_next_backend = Some(Some((backend_key, backend_value)));
							return Ok(Some((commit_key, value)));
						} else {
							iter.overlay_last_key = Some(commit_key);
							iter.from_seek = false;
							iter.pending_next_backend = Some(Some((backend_key, backend_value)));
							std::mem::drop(log);
							return self.btree_iter_next(iter);
						}
					},
					std::cmp::Ordering::Greater => {
						return Ok(Some((backend_key, backend_value)));
					},
					std::cmp::Ordering::Equal => {
						if let Some(value) = commit_value {
							iter.overlay_last_key = Some(commit_key);
							iter.from_seek = false;
							return Ok(Some((backend_key, value)));
						} else {
							iter.overlay_last_key = Some(commit_key);
							iter.from_seek = false;
							std::mem::drop(log);
							return self.btree_iter_next(iter);
						}
					},
				}
			},
			(Some((commit_key, commit_value)), None) => {
				if let Some(value) = commit_value {
					iter.overlay_last_key = Some(commit_key.clone());
					iter.from_seek = false;
					iter.pending_next_backend = Some(None);
					return Ok(Some((commit_key, value)));
				} else {
					iter.overlay_last_key = Some(commit_key);
					iter.from_seek = false;
					iter.pending_next_backend = Some(None);
					std::mem::drop(log);
					return self.btree_iter_next(iter);
				}
			},
			(None, Some((backend_key, backend_value))) => {
				return Ok(Some((backend_key, backend_value)));
			},
			(None, None) => {
				iter.pending_next_backend = Some(None);
				return Ok(None);
			},
		}
	}

	pub(crate) fn btree_iter_seek(&self, iter: &mut crate::BTreeIterator, key: &[u8], after: bool) -> Result<()> {
		// seek require log do not change
		let log = self.log.overlays().read();
		let record_id = log.last_record_id(iter.col);
		iter.from_seek = !after;
		iter.overlay_last_key = Some(key.to_vec());
		iter.pending_next_backend = None;
		let column = &self.columns[iter.col as usize];
		iter.seek_backend(key.to_vec(), record_id, column, &*log, after)
	}

	// Commit simply adds the the data to the queue and to the overlay and
	// exits as early as possible.
	fn commit<I, K>(&self, tx: I) -> Result<()>
	where
		I: IntoIterator<Item=(ColId, K, Option<Value>)>,
		K: AsRef<[u8]>,
	{
		let mut commit: CommitChangeSet = Default::default();
		for (c, k, v) in tx.into_iter() {
			if self.options.columns[c as usize].btree_index {
				commit.btree_indexed.entry(c)
					.or_insert_with(|| BTreeChangeSet::new(c))
					.push(k.as_ref(), v)
			} else {
				commit.indexed.entry(c)
					.or_insert_with(|| IndexedChangeSet::new(c))
					.push(k.as_ref(), v, &self.options)
			}
		}

		self.commit_raw(commit)
	}

	fn commit_raw(&self, commit: CommitChangeSet) -> Result<()> {
		{
			let mut queue = self.commit_queue.lock();
			if queue.bytes > MAX_COMMIT_QUEUE_BYTES {
				log::debug!(target: "parity-db", "Waiting, qb={}", queue.bytes);
				self.commit_queue_full_cv.wait(&mut queue);
			}
			{
				let bg_err = self.bg_err.lock();
				if let Some(err) = &*bg_err {
					return Err(Error::Background(err.clone()));
				}
			}

			let mut overlay = self.commit_overlay.write();

			queue.record_id += 1;
			let record_id = queue.record_id + 1;

			let mut bytes = 0;
			for (c, indexed) in &commit.indexed {
				indexed.copy_to_overlay(&mut overlay[*c as usize], record_id, &mut bytes, &self.options);
			}

			for (c, iterset) in &commit.btree_indexed {
				iterset.copy_to_overlay(&mut overlay[*c as usize].btree_indexed, record_id, &mut bytes, &self.options);
			}

			let commit = Commit {
				id: record_id,
				changeset: commit,
				bytes,
			};

			log::debug!(
				target: "parity-db",
				"Queued commit {}, {} bytes",
				commit.id,
				bytes,
			);
			queue.commits.push_back(commit);
			queue.bytes += bytes;
			self.log_worker_wait.signal();
		}
		Ok(())
	}

	fn process_commits(&self, test_state: &TestDbTarget) -> Result<bool> {
		{
			// Wait if the queue is too big.
			let mut queue = self.log_queue_wait.work.lock();
			if !self.shutdown.load(Ordering::Relaxed) && *queue > MAX_LOG_QUEUE_BYTES {
				log::debug!(target: "parity-db", "Waiting, log_bytes={}", queue);
				self.log_queue_wait.cv.wait(&mut queue);
			}
		}
		let commit = {
			let mut queue = self.commit_queue.lock();
			if let Some(commit) = queue.commits.pop_front() {
				queue.bytes -= commit.bytes;
				log::debug!(
					target: "parity-db",
					"Removed {}. Still queued commits {} bytes",
					commit.bytes,
					queue.bytes,
				);
				if queue.bytes <= MAX_COMMIT_QUEUE_BYTES && (queue.bytes + commit.bytes) > MAX_COMMIT_QUEUE_BYTES {
					// Past the waiting threshold.
					log::debug!(
						target: "parity-db",
						"Waking up commit queue worker",
					);
					self.commit_queue_full_cv.notify_one();
				}
				Some(commit)
			} else {
				None
			}
		};

		if let Some(mut commit) = commit {
			let mut reindex = false;
			let mut writer = self.log.begin_record();
			log::debug!(
				target: "parity-db",
				"Processing commit {}, record {}, {} bytes",
				commit.id,
				writer.record_id(),
				commit.bytes,
			);
			let mut ops: u64 = 0;
			for (c, key_values) in commit.changeset.indexed.iter() {
				key_values.write_plan(&self.columns[*c as usize], &mut writer, &mut ops, &mut reindex)?;
			}

			for (c, btree) in commit.changeset.btree_indexed.iter() {
				btree.write_plan(&self.columns[*c as usize], &mut writer, &mut ops)?;
			}

			// Collect final changes to value tables
			for c in self.columns.iter() {
				c.complete_plan(&mut writer)?;
			}
			let record_id = writer.record_id();
			let l = writer.drain();

			let bytes = {
				let bytes = self.log.end_record(l)?;
				let mut logged_bytes = self.log_queue_wait.work.lock();
				*logged_bytes += bytes as i64;
				self.flush_worker_wait.signal();
				bytes
			};

			{
				// Cleanup the commit overlay.
				let mut overlay = self.commit_overlay.write();
				for (c, key_values) in commit.changeset.indexed.iter() {
					key_values.clean_overlay(&mut overlay[*c as usize], commit.id);
				}
				for (c, iterset) in commit.changeset.btree_indexed.iter_mut() {
					iterset.clean_overlay(&mut overlay[*c as usize].btree_indexed, commit.id);
				}
			}

			if reindex {
				self.start_reindex(record_id);
			}

			match test_state {
				TestDbTarget::LogOverlay(c) => {
					c.notify_one();
				},
				_ => (),
			}
			log::debug!(
				target: "parity-db",
				"Processed commit {} (record {}), {} ops, {} bytes written",
				commit.id,
				record_id,
				ops,
				bytes,
			);
			Ok(true)
		} else {
			Ok(false)
		}
	}

	fn start_reindex(&self, record_id: u64) {
		self.next_reindex.store(record_id, Ordering::SeqCst);
	}

	fn process_reindex(&self) -> Result<bool> {
		let next_reindex = self.next_reindex.load(Ordering::SeqCst);
		if next_reindex == 0 || next_reindex > self.last_enacted.load(Ordering::SeqCst) {
			return Ok(false)
		}
		// Process any pending reindexes
		for column in self.columns.iter() {
			let (drop_index, batch) = column.reindex(&self.log)?;
			if !batch.is_empty() || drop_index.is_some() {
				let mut next_reindex = false;
				let mut writer = self.log.begin_record();
				log::debug!(
					target: "parity-db",
					"Creating reindex record {}",
					writer.record_id(),
				);
				for (key, address) in batch.into_iter() {
					let key = TableKey::Partial(key);
					match column.write_reindex_plan(&key, address, &mut writer)? {
						PlanOutcome::NeedReindex => {
							next_reindex = true
						},
						_ => {},
					}
				}
				if let Some(table) = drop_index {
					writer.drop_table(table);
				}
				let record_id = writer.record_id();
				let l = writer.drain();

				let mut logged_bytes = self.log_queue_wait.work.lock();
				let bytes = self.log.end_record(l)?;
				log::debug!(
					target: "parity-db",
					"Created reindex record {}, {} bytes",
					record_id,
					bytes,
				);
				*logged_bytes += bytes as i64;
				if next_reindex {
					self.start_reindex(record_id);
				}
				self.flush_worker_wait.signal();
				return Ok(true)
			}
		}
		self.next_reindex.store(0, Ordering::SeqCst);
		Ok(false)
	}

	fn enact_logs(&self, validation_mode: bool) -> Result<bool> {
		let cleared = {
			let reader = match self.log.read_next(validation_mode) {
				Ok(reader) => reader,
				Err(Error::Corruption(_)) if validation_mode => {
					log::debug!(target: "parity-db", "Bad log header");
					self.log.clear_replay_logs()?;
					return Ok(false);
				}
				Err(e) => return Err(e),
			};
			if let Some(mut reader) = reader {
				log::debug!(
					target: "parity-db",
					"Enacting log {}",
					reader.record_id(),
				);
				if validation_mode {
					if reader.record_id() != self.last_enacted.load(Ordering::Relaxed) + 1 {
						log::warn!(
							target: "parity-db",
							"Log sequence error. Expected record {}, got {}",
							self.last_enacted.load(Ordering::Relaxed) + 1,
							reader.record_id(),
						);
						std::mem::drop(reader);
						self.log.clear_replay_logs()?;
						return Ok(false);
					}
					// Validate all records before applying anything
					loop {
						let next = match reader.next() {
							Ok(next) => next,
							Err(e) => {
								log::debug!(target: "parity-db", "Error reading log: {:?}", e);
								std::mem::drop(reader);
								self.log.clear_replay_logs()?;
								return Ok(false);
							}
						};
						match next {
							LogAction::BeginRecord => {
								log::debug!(target: "parity-db", "Unexpected log header");
								std::mem::drop(reader);
								self.log.clear_replay_logs()?;
								return Ok(false);
							},
							LogAction::EndRecord => {
								break;
							},
							LogAction::InsertIndex(insertion) => {
								let col = insertion.table.col() as usize;
								if let Err(e) = self.columns[col].validate_plan(LogAction::InsertIndex(insertion), &mut reader) {
									log::warn!(target: "parity-db", "Error replaying log: {:?}. Reverting", e);
									std::mem::drop(reader);
									self.log.clear_replay_logs()?;
									return Ok(false);
								}
							},
							LogAction::InsertValue(insertion) => {
								let col = insertion.table.col() as usize;
								if let Err(e) = self.columns[col].validate_plan(LogAction::InsertValue(insertion), &mut reader) {
									log::warn!(target: "parity-db", "Error replaying log: {:?}. Reverting", e);
									std::mem::drop(reader);
									self.log.clear_replay_logs()?;
									return Ok(false);
								}
							},
							LogAction::DropTable(_) => {
								continue;
							}
						}
					}
					reader.reset()?;
					reader.next()?;
				}
				loop {
					match reader.next()? {
						LogAction::BeginRecord => {
							return Err(Error::Corruption("Bad log record".into()));
						},
						LogAction::EndRecord => {
							break;
						},
						LogAction::InsertIndex(insertion) => {
							self.columns[insertion.table.col() as usize]
								.enact_plan(LogAction::InsertIndex(insertion), &mut reader)?;

						},
						LogAction::InsertValue(insertion) => {
							self.columns[insertion.table.col() as usize]
								.enact_plan(LogAction::InsertValue(insertion), &mut reader)?;
						},
						LogAction::DropTable(id) => {
							log::debug!(
								target: "parity-db",
								"Dropping index {}",
								id,
							);
							self.columns[id.col() as usize].drop_index(id)?;
							// Check if there's another reindex on the next iteration
							self.start_reindex(reader.record_id());
						}
					}
				}
				log::debug!(
					target: "parity-db",
					"Enacted log record {}, {} bytes",
					reader.record_id(),
					reader.read_bytes(),
				);
				let record_id = reader.record_id();
				let bytes = reader.read_bytes();
				let cleared = reader.drain();
				self.last_enacted.store(record_id, Ordering::SeqCst);
				Some((record_id, cleared, bytes))
			} else {
				log::debug!(target: "parity-db", "End of log");
				None
			}
		};

		if let Some((record_id, cleared, bytes)) = cleared {
			self.log.end_read(cleared, record_id);
			{
				if !validation_mode {
					let mut queue = self.log_queue_wait.work.lock();
					if *queue < bytes as i64 {
						log::warn!(
							target: "parity-db",
							"Detected log undeflow record {}, {} bytes, {} queued, reindex = {}",
							record_id,
							bytes,
							*queue,
							self.next_reindex.load(Ordering::SeqCst),
						);
					}
					*queue -= bytes as i64;
					if *queue <= MAX_LOG_QUEUE_BYTES && (*queue + bytes as i64) > MAX_LOG_QUEUE_BYTES {
						self.log_queue_wait.cv.notify_all();
					}
					log::debug!(target: "parity-db", "Log queue size: {} bytes", *queue);
				}
			}
			Ok(true)
		} else {
			Ok(false)
		}
	}

	fn flush_logs(&self, min_log_size: u64) -> Result<bool> {
		let (flush_next, read_next, cleanup_next) = self.log.flush_one(min_log_size)?;
		if read_next {
			self.commit_worker_wait.signal();
		}
		if cleanup_next {
			self.cleanup_worker_wait.signal();
		}
		Ok(flush_next)
	}

	fn cleanup_logs(&self) -> Result<bool> {
		let keep_logs = if self.options.sync_data { 0 } else { KEEP_LOGS };
		let num_cleanup = self.log.num_dirty_logs();
		if num_cleanup > keep_logs {
			if self.options.sync_data {
				for c in self.columns.iter() {
					c.flush()?;
				}
			}
			self.log.clean_logs(num_cleanup - keep_logs)
		} else {
			Ok(false)
		}
	}

	fn clean_all_logs(&self) -> Result<()> {
		for c in self.columns.iter() {
			c.flush()?;
		}
		let num_cleanup = self.log.num_dirty_logs();
		self.log.clean_logs(num_cleanup)?;
		Ok(())
	}

	fn replay_all_logs(&mut self) -> Result<()> {
		while let Some(id) = self.log.replay_next()? {
			log::debug!(target: "parity-db", "Replaying database log {}", id);
			while self.enact_logs(true)? { }
		}
		// Re-read any cached metadata
		for c in self.columns.iter() {
			c.refresh_metadata()?;
		}
		log::debug!(target: "parity-db", "Replay is complete.");
		Ok(())
	}

	fn shutdown(&self) {
		self.shutdown.store(true, Ordering::SeqCst);
		self.log_queue_wait.cv.notify_all();
		self.flush_worker_wait.signal();
		self.log_worker_wait.signal();
		self.commit_worker_wait.signal();
		self.cleanup_worker_wait.signal();
	}

	fn kill_logs(&self) -> Result<()> {
		log::debug!(target: "parity-db", "Processing leftover commits");
		// Finish logged records and proceed to log and enact queued commits.
		while self.enact_logs(false)? {};
		self.flush_logs(0)?;
		while self.process_commits(&TestDbTarget::Standard)? {};
		while self.enact_logs(false)? {};
		self.flush_logs(0)?;
		while self.enact_logs(false)? {};
		self.clean_all_logs()?;
		self.log.kill_logs()?;
		if self.options.stats {
			let mut path = self.options.path.clone();
			path.push("stats.txt");
			match std::fs::File::create(path) {
				Ok(file) => {
					let mut writer = std::io::BufWriter::new(file);
					self.collect_stats(&mut writer, None)
				}
				Err(e) => log::warn!(target: "parity-db", "Error creating stats file: {:?}", e),
			}
		}
		Ok(())
	}

	fn collect_stats(&self, writer: &mut impl std::io::Write, column: Option<u8>) {
		if let Some(col) = column {
			self.columns[col as usize].write_stats(writer);
		} else {
			for c in self.columns.iter() {
				c.write_stats(writer);
			}
		}
	}

	fn clear_stats(&self, column: Option<u8>) {
		if let Some(col) = column {
			self.columns[col as usize].clear_stats();
		} else {
			for c in self.columns.iter() {
				c.clear_stats();
			}
		}
	}

	fn store_err(&self, result: Result<()>) {
		if let Err(e) = result {
			log::warn!(target: "parity-db", "Background worker error: {}", e);
			let mut err =  self.bg_err.lock();
			if err.is_none() {
				*err = Some(Arc::new(e));
				self.shutdown();
			}
			self.commit_queue_full_cv.notify_one();
		}
	}

	fn iter_column_while(&self, c: ColId, f: impl FnMut(IterState) -> bool) -> Result<()> {
		self.columns[c as usize].iter_while(&self.log, f)
	}

	pub(crate) fn column(&self, c: ColId) -> &Column {
		&self.columns[c as usize]
	}
}

pub struct Db {
	inner: Arc<DbInner>,
	commit_thread: Option<std::thread::JoinHandle<()>>,
	flush_thread: Option<std::thread::JoinHandle<()>>,
	log_thread: Option<std::thread::JoinHandle<()>>,
	cleanup_thread: Option<std::thread::JoinHandle<()>>,
	do_drop: bool,
}

impl Db {
	#[cfg(test)]
	pub fn column(&self, at: usize) -> &Column {
		&self.inner.columns[at]
	}

	pub fn with_columns(path: &std::path::Path, num_columns: u8) -> Result<Db> {
		let options = Options::with_columns(path, num_columns);
<<<<<<< HEAD

		Self::open_inner(&options, true, false, TestDbTarget::Standard, false)
=======
		let mut inner_options = InternalOptions::default();
		inner_options.create = true;
		Self::open_inner(&options, &inner_options)
			.map(|r| r.0)
>>>>>>> 8e305da7
	}

	/// Open the database with given options.
	pub fn open(options: &Options) -> Result<Db> {
<<<<<<< HEAD
		Self::open_inner(options, false, false, TestDbTarget::Standard, false)
=======
		let inner_options = InternalOptions::default();
		Self::open_inner(options, &inner_options)
			.map(|r| r.0)
>>>>>>> 8e305da7
	}

	/// Create the database using given options.
	pub fn open_or_create(options: &Options) -> Result<Db> {
<<<<<<< HEAD
		Self::open_inner(options, true, false, TestDbTarget::Standard, false)
	}

	pub fn open_read_only(options: &Options) -> Result<Db> {
		Self::open_inner(options, false, true, TestDbTarget::Standard, false)
	}

	pub fn open_inner(options: &Options, create: bool, read_only: bool, test_state: TestDbTarget, skip_check_lock: bool) -> Result<Db> {
		assert!(options.is_valid());
		let mut db = DbInner::open(options, create, skip_check_lock)?;
=======
		let mut inner_options = InternalOptions::default();
		inner_options.create = true;
		Self::open_inner(options, &inner_options)
			.map(|r| r.0)
	}

	pub fn open_read_only(options: &Options) -> Result<Db> {
		let mut inner_options = InternalOptions::default();
		inner_options.read_only = true;
		Self::open_inner(options, &inner_options)
			.map(|r| r.0)
	}

	fn open_inner(
		options: &Options,
		inner_options: &InternalOptions,
	) -> Result<(Db, Option<Arc<WaitCondvar<bool>>>)> {
		assert!(options.is_valid());
		let mut db = DbInner::open(options, &inner_options)?;
>>>>>>> 8e305da7
		// This needs to be call before log thread: so first reindexing
		// will run in correct state.
		db.replay_all_logs()?;
		let db = Arc::new(db);
		if inner_options.read_only {
			return Ok((Db {
				inner: db,
				commit_thread: None,
				flush_thread: None,
				log_thread: None,
				cleanup_thread: None,
<<<<<<< HEAD
				do_drop: false,
			})
		}
		let commit_worker_db = db.clone();
		let commit_notify = if let TestDbTarget::DbFile(c) = &test_state {
			Some(c.clone())
		} else {
			None
		};

		let commit_thread = std::thread::spawn(move ||
			commit_worker_db.store_err(Self::commit_worker(commit_worker_db.clone(), commit_notify))
		);
		let flush_worker_db = db.clone();
		let min_log_size = if matches!(test_state, TestDbTarget::DbFile(_)) {
			0
		} else {
			MIN_LOG_SIZE
		};
		let flush_thread = std::thread::spawn(move ||
			flush_worker_db.store_err(Self::flush_worker(flush_worker_db.clone(), min_log_size))
		);
		let log_thread = if !matches!(&test_state, &TestDbTarget::CommitOverlay) {
			let log_worker_db = db.clone();
			let log_test_state = test_state.clone();
			Some(std::thread::spawn(move ||
				log_worker_db.store_err(Self::log_worker(log_worker_db.clone(), log_test_state))
=======
				do_drop: inner_options.commit_stages.do_drop(),
			}, None))
		}
		let run_test_cv = match inner_options.commit_stages {
			EnableCommitPipelineStages::LogOverlay => Some(db.flush_worker_wait.clone()),
			EnableCommitPipelineStages::DbFile => Some(db.commit_worker_wait.clone()),
			_ => None,
		};
		let commit_thread = if inner_options.commit_stages.spawn_commit_thread() {
			let commit_worker_db = db.clone();
			Some(std::thread::spawn(move ||
				commit_worker_db.store_err(Self::commit_worker(commit_worker_db.clone()))
			))
		} else {
			None
		};
		let flush_thread = if inner_options.commit_stages.spawn_flush_thread() {
			let flush_worker_db = db.clone();
			let min_log_size = if matches!(inner_options.commit_stages, EnableCommitPipelineStages::DbFile) {
				0
			} else {
				MIN_LOG_SIZE
			};
			Some(std::thread::spawn(move ||
				flush_worker_db.store_err(Self::flush_worker(flush_worker_db.clone(), min_log_size))
			))
		} else {
			None
		};
		let log_thread = if inner_options.commit_stages.spawn_log_thread() {
			let log_worker_db = db.clone();
			Some(std::thread::spawn(move ||
				log_worker_db.store_err(Self::log_worker(log_worker_db.clone()))
			))
		} else {
			None
		};
		let cleanup_thread = if inner_options.commit_stages.spawn_cleanup_thread() {
			let cleanup_worker_db = db.clone();
			Some(std::thread::spawn(move ||
				cleanup_worker_db.store_err(Self::cleanup_worker(cleanup_worker_db.clone()))
>>>>>>> 8e305da7
			))
		} else {
			None
		};
<<<<<<< HEAD
		let cleanup_worker_db = db.clone();
		let cleanup_thread = std::thread::spawn(move ||
			cleanup_worker_db.store_err(Self::cleanup_worker(cleanup_worker_db.clone()))
		);
		Ok(Db {
			inner: db,
			commit_thread: Some(commit_thread),
			flush_thread: Some(flush_thread),
			log_thread,
			cleanup_thread: Some(cleanup_thread),
			do_drop: matches!(test_state, TestDbTarget::Standard),
		})
=======
		Ok((Db {
			inner: db,
			commit_thread,
			flush_thread: flush_thread,
			log_thread: log_thread,
			cleanup_thread: cleanup_thread,
			do_drop: inner_options.commit_stages.do_drop(),
		}, run_test_cv))
>>>>>>> 8e305da7
	}

	pub fn get(&self, col: ColId, key: &[u8]) -> Result<Option<Value>> {
		self.inner.get(col, key)
	}

	pub fn get_size(&self, col: ColId, key: &[u8]) -> Result<Option<u32>> {
		self.inner.get_size(col, key)
	}

	pub fn iter(&self, col: ColId) -> Result<crate::btree::BTreeIterator> {
		self.inner.btree_iter(col)
	}

	pub fn commit<I, K>(&self, tx: I) -> Result<()>
	where
		I: IntoIterator<Item=(ColId, K, Option<Value>)>,
		K: AsRef<[u8]>,
	{
		self.inner.commit(tx)
	}

	pub(crate) fn commit_raw(&self, commit: CommitChangeSet) -> Result<()> {
		self.inner.commit_raw(commit)
	}

	pub fn num_columns(&self) -> u8 {
		self.inner.columns.len() as u8
	}

	pub(crate) fn iter_column_while(&self, c: ColId, f: impl FnMut(IterState) -> bool) -> Result<()> {
		self.inner.iter_column_while(c, f)
	}

	fn commit_worker(db: Arc<DbInner>, notify: Option<TestSynch>) -> Result<()> {
		let mut more_work = false;
		while !db.shutdown.load(Ordering::SeqCst) || more_work {
			if !more_work {
				db.commit_worker_wait.wait();
			}

			more_work = db.enact_logs(false)?;
			if more_work {
				notify.as_ref().map(|c| c.notify_one());
			}
		}
		log::debug!(target: "parity-db", "Commit worker shutdown");
		Ok(())
	}

	fn log_worker(db: Arc<DbInner>, test_state: TestDbTarget) -> Result<()> {
		// Start with pending reindex.
		let mut more_work = db.process_reindex()?;
		while !db.shutdown.load(Ordering::SeqCst) || more_work {
			if !more_work {
				db.log_worker_wait.wait();
			}

			let more_commits = db.process_commits(&test_state)?;
			let more_reindex = db.process_reindex()?;
			more_work = more_commits || more_reindex;
		}
		log::debug!(target: "parity-db", "Log worker shutdown");
		Ok(())
	}

	fn flush_worker(db: Arc<DbInner>, min_log_size: u64) -> Result<()> {
		let mut more_work = false;
		while !db.shutdown.load(Ordering::SeqCst) {
			if !more_work {
				db.flush_worker_wait.wait();
			}
			more_work = db.flush_logs(min_log_size)?;
		}
		log::debug!(target: "parity-db", "Flush worker shutdown");
		Ok(())
	}

	fn cleanup_worker(db: Arc<DbInner>) -> Result<()> {
		let mut more_work = true;
		while !db.shutdown.load(Ordering::SeqCst) || more_work {
			if !more_work {
				db.cleanup_worker_wait.wait();
			}
			more_work = db.cleanup_logs()?;
		}
		log::debug!(target: "parity-db", "Cleanup worker shutdown");
		Ok(())
	}

	pub fn collect_stats(&self, writer: &mut impl std::io::Write, column: Option<u8>) {
		self.inner.collect_stats(writer, column)
	}

	pub fn clear_stats(&self, column: Option<u8>) {
		self.inner.clear_stats(column)
	}

	pub fn check_from_index(&self, check_param: check::CheckOptions) -> Result<()> {
		if let Some(col) = check_param.column.clone() {
			self.inner.columns[col as usize].check_from_index(&self.inner.log, &check_param, col)?;
		} else {
			for (ix, c) in self.inner.columns.iter().enumerate() {
				c.check_from_index(&self.inner.log, &check_param, ix as ColId)?;
			}
		}
		Ok(())
	}
}

impl Drop for Db {
	fn drop(&mut self) {
		if self.do_drop {
			self.inner.shutdown();
			self.log_thread.take().map(|t| t.join());
			self.flush_thread.take().map(|t| t.join());
			self.commit_thread.take().map(|t| t.join());
			self.cleanup_thread.take().map(|t| t.join());
			if let Err(e) = self.inner.kill_logs() {
				log::warn!(target: "parity-db", "Shutdown error: {:?}", e);
			}
<<<<<<< HEAD
		}
	}
}

pub(crate) type IndexedCommitOverlay = HashMap<Key, (u64, Option<Value>), crate::IdentityBuildHasher>;
pub(crate) type BTreeCommitOverlay = BTreeMap<Vec<u8>, (u64, Option<Value>)>;

struct CommitOverlay {
	indexed: IndexedCommitOverlay,
	btree_indexed: BTreeCommitOverlay,
}

impl CommitOverlay {
	fn new() -> Self {
		CommitOverlay {
			indexed: Default::default(),
			btree_indexed: Default::default(),
		}
	}
}

impl CommitOverlay {
	fn get_ref(&self, key: &[u8]) -> Option<Option<&Value>> {
		self.indexed.get(key).map(|(_, v)| v.as_ref())
	}

	fn get(&self, key: &[u8]) -> Option<Option<Value>> {
		self.get_ref(key).map(|v| v.cloned())
	}

	fn get_size(&self, key: &[u8]) -> Option<Option<u32>> {
		self.get_ref(key).map(|res| res.as_ref().map(|b| b.len() as u32))
	}

	fn btree_get(&self, key: &[u8]) -> Option<Option<&Value>> {
		self.btree_indexed.get(key).map(|(_, v)| v.as_ref())
	}

	fn btree_next(&self, last_key: &Option<Vec<u8>>, from_seek: bool) -> Option<(Value, Option<Value>)> {
		if let Some(key) = last_key.as_ref() {
			let mut iter = self.btree_indexed.range::<Vec<u8>, _>(key..);
			if let Some((k, (_, v))) = iter.next() {
				if from_seek || k != key {
					return Some((k.clone(), v.clone()));
				}
			} else {
				return None;
			}
			iter.next().map(|(k, (_, v))| (k.clone(), v.clone()))
		} else {
			self.btree_indexed.range::<Vec<u8>, _>(..).next().map(|(k, (_, v))| (k.clone(), v.clone()))
		}
	}
}

#[derive(Default)]
pub struct CommitChangeSet {
	pub(crate) indexed: HashMap<ColId, IndexedChangeSet>,
	pub(crate) btree_indexed: HashMap<ColId, BTreeChangeSet>,
}

pub struct IndexedChangeSet {
	pub col: ColId,
	pub changes: Vec<(Key, Option<Value>)>,
}

impl IndexedChangeSet {
	pub(crate) fn new(col: ColId) -> Self {
		IndexedChangeSet { col, changes: Default::default() }
	}

	fn push(&mut self, key: &[u8], v: Option<Value>, options: &Options) {
		let mut k = Key::default();
		if options.columns[self.col as usize].uniform {
			k.copy_from_slice(&key[0..32]);
		} else {
			let salt = options.salt.as_ref().map(|s| &s[..]).unwrap_or(&[]);
			k.copy_from_slice(blake2_rfc::blake2b::blake2b(32, salt, &key).as_bytes());
		}
		self.changes.push((k, v));
	}

	fn copy_to_overlay(&self, overlay: &mut CommitOverlay, record_id: u64, bytes: &mut usize, options: &Options) {
		let ref_counted = options.columns[self.col as usize].ref_counted;
		for (k, v) in self.changes.iter() {
			*bytes += k.len();
			*bytes += v.as_ref().map_or(0, |v|v.len());
			// Don't add removed ref-counted values to overlay.
			if !ref_counted || v.is_some() {
				overlay.indexed.insert(*k, (record_id, v.clone()));
			}
		}
	}

	fn write_plan(
		&self,
		column: &Column,
		writer: &mut crate::log::LogWriter,
		ops: &mut u64,
		reindex: &mut bool,
	) -> Result<()> {
		for (key, value) in self.changes.iter() {
			let key = TableKey::Partial(*key);
			match column.write_plan(&key, value.as_ref().map(|v| v.as_slice()), writer)? {
				// Reindex has triggered another reindex.
				PlanOutcome::NeedReindex => {
					*reindex = true;
				},
				_ => {},
			}
			*ops += 1;
		}
		Ok(())
	}

	fn clean_overlay(&self, overlay: &mut CommitOverlay, record_id: u64) {
		use std::collections::hash_map::Entry;
		for (key, _) in self.changes.iter() {
			if let Entry::Occupied(e) = overlay.indexed.entry(*key) {
				if e.get().0 == record_id {
					e.remove_entry();
				}
			}
=======
>>>>>>> 8e305da7
		}
	}
}

/// Verification operation utilities.
pub mod check {
	pub enum CheckDisplay {
		None,
		Full,
		Short(u64),
	}

	pub struct CheckOptions {
		pub column: Option<u8>,
		pub from: Option<u64>,
		pub bound: Option<u64>,
		pub display: CheckDisplay,
	}

	impl CheckOptions {
		pub fn new(
			column: Option<u8>,
			from: Option<u64>,
			bound: Option<u64>,
			display_content: bool,
			truncate_value_display: Option<u64>,
		) -> Self {
			let display = if display_content {
				match truncate_value_display {
					Some(t) => CheckDisplay::Short(t),
					None => CheckDisplay::Full,
				}
			} else {
				CheckDisplay::None
			};
			CheckOptions {
				column,
				from,
				bound,
				display,
			}
		}
	}
}

<<<<<<< HEAD
#[derive(Clone)]
pub enum TestDbTarget {
	// no thread, so data is in commit overlay when testing
	CommitOverlay,
	// log worker run, not the others workers.
	LogOverlay(TestSynch),
	// runing all.
	DbFile(TestSynch),
	// Default run mode
	Standard,
}

impl TestDbTarget {
	pub fn wait(&self) {
		match self {
			TestDbTarget::LogOverlay(condvar)
				| TestDbTarget::DbFile(condvar) => {
					condvar.wait()
				},
			_ => (),
		}
	}

	pub fn notify_one(&self) {
		match self {
			TestDbTarget::LogOverlay(condvar)
				| TestDbTarget::DbFile(condvar) => {
					condvar.notify_one()
				},
			_ => (),
		}
	}
}

#[derive(Clone)]
pub struct TestSynch(Arc<(Mutex<()>, Condvar)>);

impl Default for TestSynch {
	fn default() -> Self {
		TestSynch(Arc::new((Mutex::new(()), Condvar::new())))
	}
}

impl TestSynch {
	pub fn wait(&self) {
		let mut lock = (self.0).0.lock();
		(self.0).1.wait(&mut lock);
	}
	pub fn notify_one(&self) {
		(self.0).1.notify_one();
=======
#[derive(Default)]
struct InternalOptions {
	create: bool,
	read_only: bool,
	commit_stages: EnableCommitPipelineStages,
	skip_check_lock: bool,
}

#[derive(Debug, Clone, Copy)]
enum EnableCommitPipelineStages {
	// No threads started, data stays in commit overlay.
	#[allow(dead_code)]
	CommitOverlay,
	// Log worker run, data processed up to the log overlay.
	#[allow(dead_code)]
	LogOverlay,
	// Runing all.
	#[allow(dead_code)]
	DbFile,
	// Default run mode.
	Standard,
}

impl Default for EnableCommitPipelineStages {
	fn default() -> Self {
		EnableCommitPipelineStages::Standard
	}
}

impl EnableCommitPipelineStages {
	fn spawn_commit_thread(&self) -> bool {
		match self {
			EnableCommitPipelineStages::CommitOverlay
			| EnableCommitPipelineStages::LogOverlay => false,
			EnableCommitPipelineStages::DbFile
			| EnableCommitPipelineStages::Standard => true,
		}
	}

	fn spawn_log_thread(&self) -> bool {
		match self {
			EnableCommitPipelineStages::CommitOverlay => false,
			EnableCommitPipelineStages::LogOverlay
			| EnableCommitPipelineStages::DbFile
			| EnableCommitPipelineStages::Standard => true,
		}
	}

	fn spawn_flush_thread(&self) -> bool {
		self.spawn_log_thread()
	}

	fn spawn_cleanup_thread(&self) -> bool {
		self.spawn_commit_thread()
	}

	#[cfg(test)]
	fn check_empty_overlay(&self, db: &Db, col: ColId) -> bool {
		match self {
			EnableCommitPipelineStages::LogOverlay => {
			 if let Some(overlay) = db.inner.commit_overlay.read().get(col as usize) {
				if !overlay.is_empty() {
					let mut replayed = 5;
					while !overlay.is_empty() {
						if replayed > 0 {
							replayed -= 1;
							// the signal is triggered just before cleaning the overlay, so
							// we wait a bit.
							std::thread::sleep(std::time::Duration::from_millis(10));
						} else {
							return false;
						}
					}
				}
			 }
			},
			EnableCommitPipelineStages::DbFile => {
				 if let Some(overlay) = db.inner.commit_overlay.read().get(col as usize) {
					if !overlay.is_empty() { return false; }
				 }
			 }
			_ => (),
		}
		true
	}

	fn do_drop(&self) -> bool {
		matches!(self, EnableCommitPipelineStages::Standard)
>>>>>>> 8e305da7
	}
}

#[cfg(test)]
mod tests {
<<<<<<< HEAD
	use super::{Db, Options, TestDbTarget};
=======
	use super::{Db, Options, EnableCommitPipelineStages, InternalOptions};
>>>>>>> 8e305da7
	use tempfile::tempdir;

	#[test]
	fn test_db_open_should_fail() {
		let tmp = tempdir().unwrap();
		let options = Options::with_columns(tmp.path(), 5);
		assert!(
			Db::open(&options).is_err(),
			"Database does not exist, so it should fail to open"
		);
		assert!(Db::open(&options).map(|_| ()).unwrap_err().to_string().contains("use open_or_create"));
	}

	#[test]
	fn test_db_open_or_create() {
		let tmp = tempdir().unwrap();
		let options = Options::with_columns(tmp.path(), 5);
		assert!(
			Db::open_or_create(&options).is_ok(),
			"New database should be created"
		);
		assert!(
			Db::open(&options).is_ok(),
			"Existing database should be reopened"
		);
	}

	#[test]
<<<<<<< HEAD
	fn test_indexed_btree_1() {
		test_indexed_btree_inner(TestDbTarget::CommitOverlay, false);
		test_indexed_btree_inner(TestDbTarget::LogOverlay(Default::default()), false);
		test_indexed_btree_inner(TestDbTarget::DbFile(Default::default()), false);
		test_indexed_btree_inner(TestDbTarget::Standard, false);
		test_indexed_btree_inner(TestDbTarget::CommitOverlay, true);
		test_indexed_btree_inner(TestDbTarget::LogOverlay(Default::default()), true);
		test_indexed_btree_inner(TestDbTarget::DbFile(Default::default()), true);
		test_indexed_btree_inner(TestDbTarget::Standard, true);
	}
	fn test_indexed_btree_inner(db_test: TestDbTarget, long_key: bool) {
		let tmp = tempdir().unwrap();
		let col_nb = 0u8;
		let mut options = Options::with_columns(tmp.path(), 5);
		options.columns[col_nb as usize].btree_index = true;

		let (key1, key2, key3, key4) = if !long_key {
			(
				b"key1".to_vec(),
				b"key2".to_vec(),
				b"key3".to_vec(),
				b"key4".to_vec(),
			)
		} else {
			let key2 = vec![2; 272];
			let mut key3 = key2.clone();
			key3[271] = 3;
			(
				vec![1; 953],
				key2,
				key3,
				vec![4; 79],
			)
		};

		let db = Db::open_inner(&options, true, false, db_test.clone(), false).unwrap();
		assert_eq!(db.get(col_nb, &key1).unwrap(), None);

		let mut iter = db.iter(col_nb).unwrap();
		assert_eq!(iter.next().unwrap(), None);
=======
	fn test_indexed_keyvalues() {
		test_indexed_keyvalues_inner(EnableCommitPipelineStages::CommitOverlay);
		test_indexed_keyvalues_inner(EnableCommitPipelineStages::LogOverlay);
		test_indexed_keyvalues_inner(EnableCommitPipelineStages::DbFile);
		test_indexed_keyvalues_inner(EnableCommitPipelineStages::Standard);
	}
	fn test_indexed_keyvalues_inner(db_test: EnableCommitPipelineStages) {
		let tmp = tempdir().unwrap();
		let options = Options::with_columns(tmp.path(), 5);
		let col_nb = 0;

		let key1 = b"key1".to_vec();
		let key2 = b"key2".to_vec();
		let key3 = b"key3".to_vec();

		let mut inner_options = InternalOptions::default();
		inner_options.create = true;
		inner_options.commit_stages = db_test;
		let (db, wait_on) = Db::open_inner(&options, &inner_options).unwrap();
		assert!(db.inner.get(col_nb, key1.as_slice()).unwrap().is_none());
>>>>>>> 8e305da7

		db.commit(vec![
			(col_nb, key1.clone(), Some(b"value1".to_vec())),
		]).unwrap();
<<<<<<< HEAD
		db_test.wait();

		assert_eq!(db.get(col_nb, &key1).unwrap(), Some(b"value1".to_vec()));
		iter.seek(&[]).unwrap();
		assert_eq!(iter.next().unwrap(), Some((key1.clone(), b"value1".to_vec())));
		assert_eq!(iter.next().unwrap(), None);
=======
		wait_on.as_ref().map(|w| w.wait_notify());
		assert!(db_test.check_empty_overlay(&db, col_nb));

		assert_eq!(db.inner.get(col_nb, key1.as_slice()).unwrap(), Some(b"value1".to_vec()));
>>>>>>> 8e305da7

		db.commit(vec![
			(col_nb, key1.clone(), None),
			(col_nb, key2.clone(), Some(b"value2".to_vec())),
			(col_nb, key3.clone(), Some(b"value3".to_vec())),
		]).unwrap();
<<<<<<< HEAD
		db_test.wait();

		assert_eq!(db.get(col_nb, &key1).unwrap(), None);
		assert_eq!(db.get(col_nb, &key2).unwrap(), Some(b"value2".to_vec()));
		assert_eq!(db.get(col_nb, &key3).unwrap(), Some(b"value3".to_vec()));
		iter.seek(key2.as_slice()).unwrap();
		assert_eq!(iter.next().unwrap(), Some((key2.clone(), b"value2".to_vec())));
		assert_eq!(iter.next().unwrap(), Some((key3.clone(), b"value3".to_vec())));
		assert_eq!(iter.next().unwrap(), None);

		db.commit(vec![
			(col_nb, key2.clone(), Some(b"value2b".to_vec())),
			(col_nb, key4.clone(), Some(b"value4".to_vec())),
			(col_nb, key3.clone(), None),
		]).unwrap();
		db_test.wait();

		assert_eq!(db.get(col_nb, &key1).unwrap(), None);
		assert_eq!(db.get(col_nb, &key3).unwrap(), None);
		assert_eq!(db.get(col_nb, &key2).unwrap(), Some(b"value2b".to_vec()));
		assert_eq!(db.get(col_nb, &key4).unwrap(), Some(b"value4".to_vec()));
		let mut key22 = key2.clone();
		key22.push(2);
		iter.seek(key22.as_slice()).unwrap();
		assert_eq!(iter.next().unwrap(), Some((key4.clone(), b"value4".to_vec())));
		assert_eq!(iter.next().unwrap(), None);
	}

	#[test]
	fn test_indexed_btree_2() {
		test_indexed_btree_inner_2(TestDbTarget::CommitOverlay);
		test_indexed_btree_inner_2(TestDbTarget::LogOverlay(Default::default()));
	}
	fn test_indexed_btree_inner_2(db_test: TestDbTarget) {
		let tmp = tempdir().unwrap();
		let col_nb = 0u8;
		let mut options = Options::with_columns(tmp.path(), 5);
		options.columns[col_nb as usize].btree_index = true;
=======
		wait_on.as_ref().map(|w| w.wait_notify());
		assert!(db_test.check_empty_overlay(&db, col_nb));

		assert!(db.inner.get(col_nb, key1.as_slice()).unwrap().is_none());
		assert_eq!(db.inner.get(col_nb, key2.as_slice()).unwrap(), Some(b"value2".to_vec()));
		assert_eq!(db.inner.get(col_nb, key3.as_slice()).unwrap(), Some(b"value3".to_vec()));

		db.commit(vec![
			(col_nb, key2.clone(), Some(b"value2b".to_vec())),
			(col_nb, key3.clone(), None),
		]).unwrap();
		wait_on.as_ref().map(|w| w.wait_notify());
		assert!(db_test.check_empty_overlay(&db, col_nb));

		assert!(db.inner.get(col_nb, key1.as_slice()).unwrap().is_none());
		assert_eq!(db.inner.get(col_nb, key2.as_slice()).unwrap(), Some(b"value2b".to_vec()));
		assert_eq!(db.inner.get(col_nb, key3.as_slice()).unwrap(), None);
	}

	#[test]
	fn test_indexed_overlay_against_backend() {
		let tmp = tempdir().unwrap();
		let options = Options::with_columns(tmp.path(), 5);
		let col_nb = 0;
>>>>>>> 8e305da7

		let key1 = b"key1".to_vec();
		let key2 = b"key2".to_vec();
		let key3 = b"key3".to_vec();

<<<<<<< HEAD
		let written = TestDbTarget::DbFile(Default::default());
		let db = Db::open_inner(&options, true, false, written.clone(), false).unwrap();
		let mut iter = db.iter(col_nb).unwrap();
		assert_eq!(db.get(col_nb, &key1).unwrap(), None);
		assert_eq!(iter.next().unwrap(), None);

		db.commit(vec![
			(col_nb, key1.clone(), Some(b"value1".to_vec())),
		]).unwrap();
		written.wait();

		let db = Db::open_inner(&options, true, false, db_test.clone(), true).unwrap();
		let mut iter = db.iter(col_nb).unwrap();
		assert_eq!(db.get(col_nb, &key1).unwrap(), Some(b"value1".to_vec()));
		iter.seek(&[]).unwrap();
		assert_eq!(iter.next().unwrap(), Some((key1.clone(), b"value1".to_vec())));
		assert_eq!(iter.next().unwrap(), None);

		db.commit(vec![
			(col_nb, key1.clone(), None),
			(col_nb, key2.clone(), Some(b"value2".to_vec())),
			(col_nb, key3.clone(), Some(b"value3".to_vec())),
		]).unwrap();
		db_test.wait();

		assert_eq!(db.get(col_nb, &key1).unwrap(), None);
		assert_eq!(db.get(col_nb, &key2).unwrap(), Some(b"value2".to_vec()));
		assert_eq!(db.get(col_nb, &key3).unwrap(), Some(b"value3".to_vec()));
		iter.seek(key2.as_slice()).unwrap();
		assert_eq!(iter.next().unwrap(), Some((key2.clone(), b"value2".to_vec())));
		assert_eq!(iter.next().unwrap(), Some((key3.clone(), b"value3".to_vec())));
		assert_eq!(iter.next().unwrap(), None);
=======
		let db_test = EnableCommitPipelineStages::DbFile;
		let mut inner_options = InternalOptions::default();
		inner_options.create = true;
		inner_options.commit_stages = db_test;
		let (db, wait_on) = Db::open_inner(&options, &inner_options).unwrap();

		db.commit(vec![
			(col_nb, key1.clone(), Some(b"value1".to_vec())),
			(col_nb, key2.clone(), Some(b"value2".to_vec())),
			(col_nb, key3.clone(), Some(b"value3".to_vec())),
		]).unwrap();
		wait_on.as_ref().map(|w| w.wait_notify());
		std::mem::drop(db);

		let mut inner_options = InternalOptions::default();
		inner_options.create = false;
		inner_options.commit_stages = EnableCommitPipelineStages::CommitOverlay;
		inner_options.skip_check_lock = true;
		let (db, wait_on) = Db::open_inner(&options, &inner_options).unwrap();
		assert_eq!(db.inner.get(col_nb, key1.as_slice()).unwrap(), Some(b"value1".to_vec()));
		assert_eq!(db.inner.get(col_nb, key2.as_slice()).unwrap(), Some(b"value2".to_vec()));
		assert_eq!(db.inner.get(col_nb, key3.as_slice()).unwrap(), Some(b"value3".to_vec()));
		db.commit(vec![
			(col_nb, key2.clone(), Some(b"value2b".to_vec())),
			(col_nb, key3.clone(), None),
		]).unwrap();
		wait_on.as_ref().map(|w| w.wait_notify());

		assert_eq!(db.inner.get(col_nb, key1.as_slice()).unwrap(), Some(b"value1".to_vec()));
		assert_eq!(db.inner.get(col_nb, key2.as_slice()).unwrap(), Some(b"value2b".to_vec()));
		assert_eq!(db.inner.get(col_nb, key3.as_slice()).unwrap(), None);
>>>>>>> 8e305da7
	}
}<|MERGE_RESOLUTION|>--- conflicted
+++ resolved
@@ -87,28 +87,13 @@
 	log: Log,
 	commit_queue: Mutex<CommitQueue>,
 	commit_queue_full_cv: Condvar,
-<<<<<<< HEAD
-	log_worker_cv: Condvar,
-	log_work: Mutex<bool>,
-	commit_worker_cv: Condvar,
-	commit_work: Mutex<bool>,
+	log_worker_wait: WaitCondvar<bool>,
+	commit_worker_wait: Arc<WaitCondvar<bool>>,
 	// Overlay of most recent values in the commit queue.
 	commit_overlay: RwLock<Vec<CommitOverlay>>,
-	log_cv: Condvar,
-	log_queue_bytes: Mutex<i64>, // This may underflow occasionally, but is bound for 0 eventually
-	flush_worker_cv: Condvar,
-	flush_work: Mutex<bool>,
-	cleanup_worker_cv: Condvar,
-	cleanup_work: Mutex<bool>,
-=======
-	log_worker_wait: WaitCondvar<bool>,
-	commit_worker_wait: Arc<WaitCondvar<bool>>,
-	// Overlay of most recent values int the commit queue. ColumnId -> (Key -> (RecordId, Value)).
-	commit_overlay: RwLock<Vec<HashMap<Key, (u64, Option<Value>), IdentityBuildHasher>>>,
 	log_queue_wait: WaitCondvar<i64>, // This may underflow occasionally, but is bound for 0 eventually
 	flush_worker_wait: Arc<WaitCondvar<bool>>,
 	cleanup_worker_wait: WaitCondvar<bool>,
->>>>>>> 8e305da7
 	last_enacted: AtomicU64,
 	next_reindex: AtomicU64,
 	bg_err: Mutex<Option<Arc<Error>>>,
@@ -152,23 +137,14 @@
 }
 
 impl DbInner {
-<<<<<<< HEAD
-	fn open(options: &Options, create: bool, skip_checks: bool) -> Result<DbInner> {
-		if create {
-=======
 	fn open(options: &Options, inner_options: &InternalOptions) -> Result<DbInner> {
 		if inner_options.create {
->>>>>>> 8e305da7
 			std::fs::create_dir_all(&options.path)?
 		};
 		let mut lock_path: std::path::PathBuf = options.path.clone();
 		lock_path.push("lock");
 		let lock_file = std::fs::OpenOptions::new().create(true).read(true).write(true).open(lock_path.as_path())?;
-<<<<<<< HEAD
-		if !skip_checks {
-=======
 		if !inner_options.skip_check_lock {
->>>>>>> 8e305da7
 			lock_file.try_lock_exclusive().map_err(|e| Error::Locked(e))?;
 		}
 
@@ -408,7 +384,7 @@
 		Ok(())
 	}
 
-	fn process_commits(&self, test_state: &TestDbTarget) -> Result<bool> {
+	fn process_commits(&self) -> Result<bool> {
 		{
 			// Wait if the queue is too big.
 			let mut queue = self.log_queue_wait.work.lock();
@@ -490,12 +466,6 @@
 				self.start_reindex(record_id);
 			}
 
-			match test_state {
-				TestDbTarget::LogOverlay(c) => {
-					c.notify_one();
-				},
-				_ => (),
-			}
 			log::debug!(
 				target: "parity-db",
 				"Processed commit {} (record {}), {} ops, {} bytes written",
@@ -777,7 +747,7 @@
 		// Finish logged records and proceed to log and enact queued commits.
 		while self.enact_logs(false)? {};
 		self.flush_logs(0)?;
-		while self.process_commits(&TestDbTarget::Standard)? {};
+		while self.process_commits()? {};
 		while self.enact_logs(false)? {};
 		self.flush_logs(0)?;
 		while self.enact_logs(false)? {};
@@ -855,42 +825,21 @@
 
 	pub fn with_columns(path: &std::path::Path, num_columns: u8) -> Result<Db> {
 		let options = Options::with_columns(path, num_columns);
-<<<<<<< HEAD
-
-		Self::open_inner(&options, true, false, TestDbTarget::Standard, false)
-=======
 		let mut inner_options = InternalOptions::default();
 		inner_options.create = true;
 		Self::open_inner(&options, &inner_options)
 			.map(|r| r.0)
->>>>>>> 8e305da7
 	}
 
 	/// Open the database with given options.
 	pub fn open(options: &Options) -> Result<Db> {
-<<<<<<< HEAD
-		Self::open_inner(options, false, false, TestDbTarget::Standard, false)
-=======
 		let inner_options = InternalOptions::default();
 		Self::open_inner(options, &inner_options)
 			.map(|r| r.0)
->>>>>>> 8e305da7
 	}
 
 	/// Create the database using given options.
 	pub fn open_or_create(options: &Options) -> Result<Db> {
-<<<<<<< HEAD
-		Self::open_inner(options, true, false, TestDbTarget::Standard, false)
-	}
-
-	pub fn open_read_only(options: &Options) -> Result<Db> {
-		Self::open_inner(options, false, true, TestDbTarget::Standard, false)
-	}
-
-	pub fn open_inner(options: &Options, create: bool, read_only: bool, test_state: TestDbTarget, skip_check_lock: bool) -> Result<Db> {
-		assert!(options.is_valid());
-		let mut db = DbInner::open(options, create, skip_check_lock)?;
-=======
 		let mut inner_options = InternalOptions::default();
 		inner_options.create = true;
 		Self::open_inner(options, &inner_options)
@@ -910,7 +859,6 @@
 	) -> Result<(Db, Option<Arc<WaitCondvar<bool>>>)> {
 		assert!(options.is_valid());
 		let mut db = DbInner::open(options, &inner_options)?;
->>>>>>> 8e305da7
 		// This needs to be call before log thread: so first reindexing
 		// will run in correct state.
 		db.replay_all_logs()?;
@@ -922,35 +870,6 @@
 				flush_thread: None,
 				log_thread: None,
 				cleanup_thread: None,
-<<<<<<< HEAD
-				do_drop: false,
-			})
-		}
-		let commit_worker_db = db.clone();
-		let commit_notify = if let TestDbTarget::DbFile(c) = &test_state {
-			Some(c.clone())
-		} else {
-			None
-		};
-
-		let commit_thread = std::thread::spawn(move ||
-			commit_worker_db.store_err(Self::commit_worker(commit_worker_db.clone(), commit_notify))
-		);
-		let flush_worker_db = db.clone();
-		let min_log_size = if matches!(test_state, TestDbTarget::DbFile(_)) {
-			0
-		} else {
-			MIN_LOG_SIZE
-		};
-		let flush_thread = std::thread::spawn(move ||
-			flush_worker_db.store_err(Self::flush_worker(flush_worker_db.clone(), min_log_size))
-		);
-		let log_thread = if !matches!(&test_state, &TestDbTarget::CommitOverlay) {
-			let log_worker_db = db.clone();
-			let log_test_state = test_state.clone();
-			Some(std::thread::spawn(move ||
-				log_worker_db.store_err(Self::log_worker(log_worker_db.clone(), log_test_state))
-=======
 				do_drop: inner_options.commit_stages.do_drop(),
 			}, None))
 		}
@@ -992,25 +911,10 @@
 			let cleanup_worker_db = db.clone();
 			Some(std::thread::spawn(move ||
 				cleanup_worker_db.store_err(Self::cleanup_worker(cleanup_worker_db.clone()))
->>>>>>> 8e305da7
 			))
 		} else {
 			None
 		};
-<<<<<<< HEAD
-		let cleanup_worker_db = db.clone();
-		let cleanup_thread = std::thread::spawn(move ||
-			cleanup_worker_db.store_err(Self::cleanup_worker(cleanup_worker_db.clone()))
-		);
-		Ok(Db {
-			inner: db,
-			commit_thread: Some(commit_thread),
-			flush_thread: Some(flush_thread),
-			log_thread,
-			cleanup_thread: Some(cleanup_thread),
-			do_drop: matches!(test_state, TestDbTarget::Standard),
-		})
-=======
 		Ok((Db {
 			inner: db,
 			commit_thread,
@@ -1019,7 +923,6 @@
 			cleanup_thread: cleanup_thread,
 			do_drop: inner_options.commit_stages.do_drop(),
 		}, run_test_cv))
->>>>>>> 8e305da7
 	}
 
 	pub fn get(&self, col: ColId, key: &[u8]) -> Result<Option<Value>> {
@@ -1054,7 +957,7 @@
 		self.inner.iter_column_while(c, f)
 	}
 
-	fn commit_worker(db: Arc<DbInner>, notify: Option<TestSynch>) -> Result<()> {
+	fn commit_worker(db: Arc<DbInner>) -> Result<()> {
 		let mut more_work = false;
 		while !db.shutdown.load(Ordering::SeqCst) || more_work {
 			if !more_work {
@@ -1062,15 +965,12 @@
 			}
 
 			more_work = db.enact_logs(false)?;
-			if more_work {
-				notify.as_ref().map(|c| c.notify_one());
-			}
 		}
 		log::debug!(target: "parity-db", "Commit worker shutdown");
 		Ok(())
 	}
 
-	fn log_worker(db: Arc<DbInner>, test_state: TestDbTarget) -> Result<()> {
+	fn log_worker(db: Arc<DbInner>) -> Result<()> {
 		// Start with pending reindex.
 		let mut more_work = db.process_reindex()?;
 		while !db.shutdown.load(Ordering::SeqCst) || more_work {
@@ -1078,7 +978,7 @@
 				db.log_worker_wait.wait();
 			}
 
-			let more_commits = db.process_commits(&test_state)?;
+			let more_commits = db.process_commits()?;
 			let more_reindex = db.process_reindex()?;
 			more_work = more_commits || more_reindex;
 		}
@@ -1141,7 +1041,6 @@
 			if let Err(e) = self.inner.kill_logs() {
 				log::warn!(target: "parity-db", "Shutdown error: {:?}", e);
 			}
-<<<<<<< HEAD
 		}
 	}
 }
@@ -1160,6 +1059,11 @@
 			indexed: Default::default(),
 			btree_indexed: Default::default(),
 		}
+	}
+
+	#[cfg(test)]
+	fn is_empty(&self) -> bool {
+		self.indexed.is_empty() && self.btree_indexed.is_empty()
 	}
 }
 
@@ -1265,8 +1169,6 @@
 					e.remove_entry();
 				}
 			}
-=======
->>>>>>> 8e305da7
 		}
 	}
 }
@@ -1312,58 +1214,6 @@
 	}
 }
 
-<<<<<<< HEAD
-#[derive(Clone)]
-pub enum TestDbTarget {
-	// no thread, so data is in commit overlay when testing
-	CommitOverlay,
-	// log worker run, not the others workers.
-	LogOverlay(TestSynch),
-	// runing all.
-	DbFile(TestSynch),
-	// Default run mode
-	Standard,
-}
-
-impl TestDbTarget {
-	pub fn wait(&self) {
-		match self {
-			TestDbTarget::LogOverlay(condvar)
-				| TestDbTarget::DbFile(condvar) => {
-					condvar.wait()
-				},
-			_ => (),
-		}
-	}
-
-	pub fn notify_one(&self) {
-		match self {
-			TestDbTarget::LogOverlay(condvar)
-				| TestDbTarget::DbFile(condvar) => {
-					condvar.notify_one()
-				},
-			_ => (),
-		}
-	}
-}
-
-#[derive(Clone)]
-pub struct TestSynch(Arc<(Mutex<()>, Condvar)>);
-
-impl Default for TestSynch {
-	fn default() -> Self {
-		TestSynch(Arc::new((Mutex::new(()), Condvar::new())))
-	}
-}
-
-impl TestSynch {
-	pub fn wait(&self) {
-		let mut lock = (self.0).0.lock();
-		(self.0).1.wait(&mut lock);
-	}
-	pub fn notify_one(&self) {
-		(self.0).1.notify_one();
-=======
 #[derive(Default)]
 struct InternalOptions {
 	create: bool,
@@ -1452,17 +1302,12 @@
 
 	fn do_drop(&self) -> bool {
 		matches!(self, EnableCommitPipelineStages::Standard)
->>>>>>> 8e305da7
 	}
 }
 
 #[cfg(test)]
 mod tests {
-<<<<<<< HEAD
-	use super::{Db, Options, TestDbTarget};
-=======
 	use super::{Db, Options, EnableCommitPipelineStages, InternalOptions};
->>>>>>> 8e305da7
 	use tempfile::tempdir;
 
 	#[test]
@@ -1491,18 +1336,114 @@
 	}
 
 	#[test]
-<<<<<<< HEAD
+	fn test_indexed_keyvalues() {
+		test_indexed_keyvalues_inner(EnableCommitPipelineStages::CommitOverlay);
+		test_indexed_keyvalues_inner(EnableCommitPipelineStages::LogOverlay);
+		test_indexed_keyvalues_inner(EnableCommitPipelineStages::DbFile);
+		test_indexed_keyvalues_inner(EnableCommitPipelineStages::Standard);
+	}
+	fn test_indexed_keyvalues_inner(db_test: EnableCommitPipelineStages) {
+		let tmp = tempdir().unwrap();
+		let options = Options::with_columns(tmp.path(), 5);
+		let col_nb = 0;
+
+		let key1 = b"key1".to_vec();
+		let key2 = b"key2".to_vec();
+		let key3 = b"key3".to_vec();
+
+		let mut inner_options = InternalOptions::default();
+		inner_options.create = true;
+		inner_options.commit_stages = db_test;
+		let (db, wait_on) = Db::open_inner(&options, &inner_options).unwrap();
+		assert!(db.inner.get(col_nb, key1.as_slice()).unwrap().is_none());
+
+		db.commit(vec![
+			(col_nb, key1.clone(), Some(b"value1".to_vec())),
+		]).unwrap();
+		wait_on.as_ref().map(|w| w.wait_notify());
+		assert!(db_test.check_empty_overlay(&db, col_nb));
+
+		assert_eq!(db.inner.get(col_nb, key1.as_slice()).unwrap(), Some(b"value1".to_vec()));
+
+		db.commit(vec![
+			(col_nb, key1.clone(), None),
+			(col_nb, key2.clone(), Some(b"value2".to_vec())),
+			(col_nb, key3.clone(), Some(b"value3".to_vec())),
+		]).unwrap();
+		wait_on.as_ref().map(|w| w.wait_notify());
+		assert!(db_test.check_empty_overlay(&db, col_nb));
+
+		assert!(db.inner.get(col_nb, key1.as_slice()).unwrap().is_none());
+		assert_eq!(db.inner.get(col_nb, key2.as_slice()).unwrap(), Some(b"value2".to_vec()));
+		assert_eq!(db.inner.get(col_nb, key3.as_slice()).unwrap(), Some(b"value3".to_vec()));
+
+		db.commit(vec![
+			(col_nb, key2.clone(), Some(b"value2b".to_vec())),
+			(col_nb, key3.clone(), None),
+		]).unwrap();
+		wait_on.as_ref().map(|w| w.wait_notify());
+		assert!(db_test.check_empty_overlay(&db, col_nb));
+
+		assert!(db.inner.get(col_nb, key1.as_slice()).unwrap().is_none());
+		assert_eq!(db.inner.get(col_nb, key2.as_slice()).unwrap(), Some(b"value2b".to_vec()));
+		assert_eq!(db.inner.get(col_nb, key3.as_slice()).unwrap(), None);
+	}
+
+	#[test]
+	fn test_indexed_overlay_against_backend() {
+		let tmp = tempdir().unwrap();
+		let options = Options::with_columns(tmp.path(), 5);
+		let col_nb = 0;
+
+		let key1 = b"key1".to_vec();
+		let key2 = b"key2".to_vec();
+		let key3 = b"key3".to_vec();
+
+		let db_test = EnableCommitPipelineStages::DbFile;
+		let mut inner_options = InternalOptions::default();
+		inner_options.create = true;
+		inner_options.commit_stages = db_test;
+		let (db, wait_on) = Db::open_inner(&options, &inner_options).unwrap();
+
+		db.commit(vec![
+			(col_nb, key1.clone(), Some(b"value1".to_vec())),
+			(col_nb, key2.clone(), Some(b"value2".to_vec())),
+			(col_nb, key3.clone(), Some(b"value3".to_vec())),
+		]).unwrap();
+		wait_on.as_ref().map(|w| w.wait_notify());
+		std::mem::drop(db);
+
+		let mut inner_options = InternalOptions::default();
+		inner_options.create = false;
+		inner_options.commit_stages = EnableCommitPipelineStages::CommitOverlay;
+		inner_options.skip_check_lock = true;
+		let (db, wait_on) = Db::open_inner(&options, &inner_options).unwrap();
+		assert_eq!(db.inner.get(col_nb, key1.as_slice()).unwrap(), Some(b"value1".to_vec()));
+		assert_eq!(db.inner.get(col_nb, key2.as_slice()).unwrap(), Some(b"value2".to_vec()));
+		assert_eq!(db.inner.get(col_nb, key3.as_slice()).unwrap(), Some(b"value3".to_vec()));
+		db.commit(vec![
+			(col_nb, key2.clone(), Some(b"value2b".to_vec())),
+			(col_nb, key3.clone(), None),
+		]).unwrap();
+		wait_on.as_ref().map(|w| w.wait_notify());
+
+		assert_eq!(db.inner.get(col_nb, key1.as_slice()).unwrap(), Some(b"value1".to_vec()));
+		assert_eq!(db.inner.get(col_nb, key2.as_slice()).unwrap(), Some(b"value2b".to_vec()));
+		assert_eq!(db.inner.get(col_nb, key3.as_slice()).unwrap(), None);
+	}
+
+	#[test]
 	fn test_indexed_btree_1() {
-		test_indexed_btree_inner(TestDbTarget::CommitOverlay, false);
-		test_indexed_btree_inner(TestDbTarget::LogOverlay(Default::default()), false);
-		test_indexed_btree_inner(TestDbTarget::DbFile(Default::default()), false);
-		test_indexed_btree_inner(TestDbTarget::Standard, false);
-		test_indexed_btree_inner(TestDbTarget::CommitOverlay, true);
-		test_indexed_btree_inner(TestDbTarget::LogOverlay(Default::default()), true);
-		test_indexed_btree_inner(TestDbTarget::DbFile(Default::default()), true);
-		test_indexed_btree_inner(TestDbTarget::Standard, true);
-	}
-	fn test_indexed_btree_inner(db_test: TestDbTarget, long_key: bool) {
+		test_indexed_btree_inner(EnableCommitPipelineStages::CommitOverlay, false);
+		test_indexed_btree_inner(EnableCommitPipelineStages::LogOverlay, false);
+		test_indexed_btree_inner(EnableCommitPipelineStages::DbFile, false);
+		test_indexed_btree_inner(EnableCommitPipelineStages::Standard, false);
+		test_indexed_btree_inner(EnableCommitPipelineStages::CommitOverlay, true);
+		test_indexed_btree_inner(EnableCommitPipelineStages::LogOverlay, true);
+		test_indexed_btree_inner(EnableCommitPipelineStages::DbFile, true);
+		test_indexed_btree_inner(EnableCommitPipelineStages::Standard, true);
+	}
+	fn test_indexed_btree_inner(db_test: EnableCommitPipelineStages, long_key: bool) {
 		let tmp = tempdir().unwrap();
 		let col_nb = 0u8;
 		let mut options = Options::with_columns(tmp.path(), 5);
@@ -1527,58 +1468,31 @@
 			)
 		};
 
-		let db = Db::open_inner(&options, true, false, db_test.clone(), false).unwrap();
-		assert_eq!(db.get(col_nb, &key1).unwrap(), None);
-
-		let mut iter = db.iter(col_nb).unwrap();
-		assert_eq!(iter.next().unwrap(), None);
-=======
-	fn test_indexed_keyvalues() {
-		test_indexed_keyvalues_inner(EnableCommitPipelineStages::CommitOverlay);
-		test_indexed_keyvalues_inner(EnableCommitPipelineStages::LogOverlay);
-		test_indexed_keyvalues_inner(EnableCommitPipelineStages::DbFile);
-		test_indexed_keyvalues_inner(EnableCommitPipelineStages::Standard);
-	}
-	fn test_indexed_keyvalues_inner(db_test: EnableCommitPipelineStages) {
-		let tmp = tempdir().unwrap();
-		let options = Options::with_columns(tmp.path(), 5);
-		let col_nb = 0;
-
-		let key1 = b"key1".to_vec();
-		let key2 = b"key2".to_vec();
-		let key3 = b"key3".to_vec();
-
 		let mut inner_options = InternalOptions::default();
 		inner_options.create = true;
 		inner_options.commit_stages = db_test;
 		let (db, wait_on) = Db::open_inner(&options, &inner_options).unwrap();
-		assert!(db.inner.get(col_nb, key1.as_slice()).unwrap().is_none());
->>>>>>> 8e305da7
+		assert_eq!(db.get(col_nb, &key1).unwrap(), None);
+
+		let mut iter = db.iter(col_nb).unwrap();
+		assert_eq!(iter.next().unwrap(), None);
 
 		db.commit(vec![
 			(col_nb, key1.clone(), Some(b"value1".to_vec())),
 		]).unwrap();
-<<<<<<< HEAD
-		db_test.wait();
+		wait_on.as_ref().map(|w| w.wait_notify());
 
 		assert_eq!(db.get(col_nb, &key1).unwrap(), Some(b"value1".to_vec()));
 		iter.seek(&[]).unwrap();
 		assert_eq!(iter.next().unwrap(), Some((key1.clone(), b"value1".to_vec())));
 		assert_eq!(iter.next().unwrap(), None);
-=======
-		wait_on.as_ref().map(|w| w.wait_notify());
-		assert!(db_test.check_empty_overlay(&db, col_nb));
-
-		assert_eq!(db.inner.get(col_nb, key1.as_slice()).unwrap(), Some(b"value1".to_vec()));
->>>>>>> 8e305da7
 
 		db.commit(vec![
 			(col_nb, key1.clone(), None),
 			(col_nb, key2.clone(), Some(b"value2".to_vec())),
 			(col_nb, key3.clone(), Some(b"value3".to_vec())),
 		]).unwrap();
-<<<<<<< HEAD
-		db_test.wait();
+		wait_on.as_ref().map(|w| w.wait_notify());
 
 		assert_eq!(db.get(col_nb, &key1).unwrap(), None);
 		assert_eq!(db.get(col_nb, &key2).unwrap(), Some(b"value2".to_vec()));
@@ -1593,7 +1507,7 @@
 			(col_nb, key4.clone(), Some(b"value4".to_vec())),
 			(col_nb, key3.clone(), None),
 		]).unwrap();
-		db_test.wait();
+		wait_on.as_ref().map(|w| w.wait_notify());
 
 		assert_eq!(db.get(col_nb, &key1).unwrap(), None);
 		assert_eq!(db.get(col_nb, &key3).unwrap(), None);
@@ -1608,48 +1522,23 @@
 
 	#[test]
 	fn test_indexed_btree_2() {
-		test_indexed_btree_inner_2(TestDbTarget::CommitOverlay);
-		test_indexed_btree_inner_2(TestDbTarget::LogOverlay(Default::default()));
-	}
-	fn test_indexed_btree_inner_2(db_test: TestDbTarget) {
+		test_indexed_btree_inner_2(EnableCommitPipelineStages::CommitOverlay);
+		test_indexed_btree_inner_2(EnableCommitPipelineStages::LogOverlay);
+	}
+	fn test_indexed_btree_inner_2(db_test: EnableCommitPipelineStages) {
 		let tmp = tempdir().unwrap();
 		let col_nb = 0u8;
 		let mut options = Options::with_columns(tmp.path(), 5);
 		options.columns[col_nb as usize].btree_index = true;
-=======
-		wait_on.as_ref().map(|w| w.wait_notify());
-		assert!(db_test.check_empty_overlay(&db, col_nb));
-
-		assert!(db.inner.get(col_nb, key1.as_slice()).unwrap().is_none());
-		assert_eq!(db.inner.get(col_nb, key2.as_slice()).unwrap(), Some(b"value2".to_vec()));
-		assert_eq!(db.inner.get(col_nb, key3.as_slice()).unwrap(), Some(b"value3".to_vec()));
-
-		db.commit(vec![
-			(col_nb, key2.clone(), Some(b"value2b".to_vec())),
-			(col_nb, key3.clone(), None),
-		]).unwrap();
-		wait_on.as_ref().map(|w| w.wait_notify());
-		assert!(db_test.check_empty_overlay(&db, col_nb));
-
-		assert!(db.inner.get(col_nb, key1.as_slice()).unwrap().is_none());
-		assert_eq!(db.inner.get(col_nb, key2.as_slice()).unwrap(), Some(b"value2b".to_vec()));
-		assert_eq!(db.inner.get(col_nb, key3.as_slice()).unwrap(), None);
-	}
-
-	#[test]
-	fn test_indexed_overlay_against_backend() {
-		let tmp = tempdir().unwrap();
-		let options = Options::with_columns(tmp.path(), 5);
-		let col_nb = 0;
->>>>>>> 8e305da7
 
 		let key1 = b"key1".to_vec();
 		let key2 = b"key2".to_vec();
 		let key3 = b"key3".to_vec();
 
-<<<<<<< HEAD
-		let written = TestDbTarget::DbFile(Default::default());
-		let db = Db::open_inner(&options, true, false, written.clone(), false).unwrap();
+		let mut inner_options = InternalOptions::default();
+		inner_options.create = true;
+		inner_options.commit_stages = EnableCommitPipelineStages::DbFile;
+		let (db, wait_on) = Db::open_inner(&options, &inner_options).unwrap();
 		let mut iter = db.iter(col_nb).unwrap();
 		assert_eq!(db.get(col_nb, &key1).unwrap(), None);
 		assert_eq!(iter.next().unwrap(), None);
@@ -1657,9 +1546,18 @@
 		db.commit(vec![
 			(col_nb, key1.clone(), Some(b"value1".to_vec())),
 		]).unwrap();
-		written.wait();
-
-		let db = Db::open_inner(&options, true, false, db_test.clone(), true).unwrap();
+		wait_on.as_ref().map(|w| w.wait_notify());
+		std::mem::drop(db);
+
+		// issue with some file reopening when no delay
+		std::thread::sleep(std::time::Duration::from_millis(100));
+
+		let mut inner_options = InternalOptions::default();
+		inner_options.create = false;
+		inner_options.commit_stages = db_test;
+		inner_options.skip_check_lock = true;
+		let (db, wait_on) = Db::open_inner(&options, &inner_options).unwrap();
+
 		let mut iter = db.iter(col_nb).unwrap();
 		assert_eq!(db.get(col_nb, &key1).unwrap(), Some(b"value1".to_vec()));
 		iter.seek(&[]).unwrap();
@@ -1671,7 +1569,7 @@
 			(col_nb, key2.clone(), Some(b"value2".to_vec())),
 			(col_nb, key3.clone(), Some(b"value3".to_vec())),
 		]).unwrap();
-		db_test.wait();
+		wait_on.as_ref().map(|w| w.wait_notify());
 
 		assert_eq!(db.get(col_nb, &key1).unwrap(), None);
 		assert_eq!(db.get(col_nb, &key2).unwrap(), Some(b"value2".to_vec()));
@@ -1680,38 +1578,5 @@
 		assert_eq!(iter.next().unwrap(), Some((key2.clone(), b"value2".to_vec())));
 		assert_eq!(iter.next().unwrap(), Some((key3.clone(), b"value3".to_vec())));
 		assert_eq!(iter.next().unwrap(), None);
-=======
-		let db_test = EnableCommitPipelineStages::DbFile;
-		let mut inner_options = InternalOptions::default();
-		inner_options.create = true;
-		inner_options.commit_stages = db_test;
-		let (db, wait_on) = Db::open_inner(&options, &inner_options).unwrap();
-
-		db.commit(vec![
-			(col_nb, key1.clone(), Some(b"value1".to_vec())),
-			(col_nb, key2.clone(), Some(b"value2".to_vec())),
-			(col_nb, key3.clone(), Some(b"value3".to_vec())),
-		]).unwrap();
-		wait_on.as_ref().map(|w| w.wait_notify());
-		std::mem::drop(db);
-
-		let mut inner_options = InternalOptions::default();
-		inner_options.create = false;
-		inner_options.commit_stages = EnableCommitPipelineStages::CommitOverlay;
-		inner_options.skip_check_lock = true;
-		let (db, wait_on) = Db::open_inner(&options, &inner_options).unwrap();
-		assert_eq!(db.inner.get(col_nb, key1.as_slice()).unwrap(), Some(b"value1".to_vec()));
-		assert_eq!(db.inner.get(col_nb, key2.as_slice()).unwrap(), Some(b"value2".to_vec()));
-		assert_eq!(db.inner.get(col_nb, key3.as_slice()).unwrap(), Some(b"value3".to_vec()));
-		db.commit(vec![
-			(col_nb, key2.clone(), Some(b"value2b".to_vec())),
-			(col_nb, key3.clone(), None),
-		]).unwrap();
-		wait_on.as_ref().map(|w| w.wait_notify());
-
-		assert_eq!(db.inner.get(col_nb, key1.as_slice()).unwrap(), Some(b"value1".to_vec()));
-		assert_eq!(db.inner.get(col_nb, key2.as_slice()).unwrap(), Some(b"value2b".to_vec()));
-		assert_eq!(db.inner.get(col_nb, key3.as_slice()).unwrap(), None);
->>>>>>> 8e305da7
 	}
 }