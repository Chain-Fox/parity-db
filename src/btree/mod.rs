--- conflicted
+++ resolved
@@ -318,12 +318,8 @@
 		btree_index: &mut BTreeIndex,
 		origin: ValueTableOrigin,
 	) -> Result<()> {
-<<<<<<< HEAD
-		if let Some(ix) = Self::write_plan_node(tables, &mut btree.root, writer, btree.root_index, origin)? {
-=======
 		let root = BTree::fetch_root(btree.root_index.unwrap_or(HEADER_POSITION), tables, writer)?;
 		if let Some(ix) = Self::write_plan_node(tables, root, writer, btree.root_index, origin)? {
->>>>>>> 85e328bc
 			btree.root_index = Some(ix);
 		}
 		btree.record_id = record_id;
@@ -349,41 +345,18 @@
 		)?;
 		Ok(())
 	}
-	
+
 	fn write_plan_node(
 		mut tables: TableLocked,
 		mut node: Node,
 		writer: &mut LogWriter,
-<<<<<<< HEAD
-		node_id: Option<u64>,
-=======
 		node_id: Option<Address>,
->>>>>>> 85e328bc
 		origin: ValueTableOrigin,
 	) -> Result<Option<Address>> {
 		for child in node.children.as_mut().iter_mut() {
-<<<<<<< HEAD
-			// Only modified nodes are cached in children
-			if let Some(child_node) = child.node.as_mut() {
-				if let Some(index) = Self::write_plan_node(tables, child_node, writer, child.entry_index, origin)? {
-					child.entry_index = Some(index);
-					node.changed = true;
-				} else {
-					if child.state.moved {
-						node.changed = true;
-					}
-				}
-			} else {
-				if child.state.moved {
-					node.changed = true;
-				}
-=======
 			if child.moved {
 				node.changed = true;
->>>>>>> 85e328bc
-			}
-			child.state.fetched = false;
-			child.node = None;
+			}
 		}
 
 		for separator in node.separators.as_mut().iter_mut() {
@@ -416,7 +389,7 @@
 				break;
 			}
 		}
-	
+
 		let old_comp = tables.compression;
 		tables.compression = &crate::compress::NO_COMPRESSION;
 		let mut result = None;
@@ -512,7 +485,7 @@
 		) -> Result<()> {
 			let origin = crate::column::ValueTableOrigin::BTree(btree.id);
 			let record_id = writer.record_id();
-	
+
 			let locked_tables = btree.tables.read();
 			let locked = btree.locked(&*locked_tables);
 			let mut tree = BTree::open(locked, writer, record_id)?;
