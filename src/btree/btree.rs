// Copyright 2022 Parity Technologies (UK) Ltd.
// This file is part of Parity.

// Parity is free software: you can redistribute it and/or modify
// it under the terms of the GNU General Public License as published by
// the Free Software Foundation, either version 3 of the License, or
// (at your option) any later version.

// Parity is distributed in the hope that it will be useful,
// but WITHOUT ANY WARRANTY; without even the implied warranty of
// MERCHANTABILITY or FITNESS FOR A PARTICULAR PURPOSE.  See the
// GNU General Public License for more details.

// You should have received a copy of the GNU General Public License
// along with Parity.  If not, see <http://www.gnu.org/licenses/>.

//! Btree overlay definition and methods.

use super::*;
use crate::table::key::TableKeyQuery;
use crate::log::{LogWriter, LogQuery};
use crate::column::Column;
use crate::error::{Error, Result};
use parking_lot::RwLock;

pub struct BTree {
	pub(super) depth: u32,
	pub(super) root_index: Option<Address>,
	pub(super) record_id: u64,
}

pub struct BTreeIterator<'a> {
	db: &'a crate::db::DbInner,
	pub(crate) iter: BtreeIterBackend,
	pub(crate) col: ColId,
	pub(crate) pending_next_backend: Option<Option<(Vec<u8>, Vec<u8>)>>,
	pub(crate) overlay_last_key: Option<Vec<u8>>,
	pub(crate) from_seek: bool,
}

pub struct BtreeIterBackend(BTree, BTreeIter);

impl<'a> BTreeIterator<'a> {
	pub(crate) fn new(
		db: &'a crate::db::DbInner,
		col: ColId, 
		log: &RwLock<crate::log::LogOverlays>,
	) -> Result<Self> {
		let column = match db.column(col) {
			Column::Hash(_) => {
				return Err(Error::InvalidConfiguration("Not an indexed column.".to_string()));
			},
			Column::Tree(col) => col,
		};
		let record_id = log.read().last_record_id(col);
		let tree = column.with_locked(|btree| BTree::open(btree, log, record_id))?;
		let iter = tree.iter();
		Ok(BTreeIterator {
			db,
			iter: BtreeIterBackend(tree, iter),
			col,
			pending_next_backend: None,
			overlay_last_key: None,
			from_seek: false,
		})
	}

	pub fn seek(&mut self, key: &[u8]) -> Result<()> {
		self.db.btree_iter_seek(self, key, false)
	}

	pub fn next(&mut self) -> Result<Option<(Vec<u8>, Vec<u8>)>> {
		self.db.btree_iter_next(self)
	}

	pub fn next_backend(&mut self, record_id: u64, col: &BTreeTable, log: &impl LogQuery) -> Result<Option<(Vec<u8>, Vec<u8>)>> {
		let BtreeIterBackend(tree, iter) = &mut self.iter;
		if record_id != tree.record_id {
			let new_tree = col.with_locked(|btree| BTree::open(btree, log, record_id))?;
			*tree = new_tree;
		}
		iter.next(tree, col, log)
	}

	pub fn seek_backend(&mut self, key: Vec<u8>, record_id: u64, col: &BTreeTable, log: &impl LogQuery, after: bool) -> Result<()> {
		let BtreeIterBackend(tree, iter) = &mut self.iter;
		if record_id != tree.record_id {
			let new_tree = col.with_locked(|btree| BTree::open(btree, log, record_id))?;
			*tree = new_tree;
		}
		iter.seek(key, tree, col, log, after)
	}
}

pub struct BTreeIter {
	state: Vec<(usize, Node)>,
	next_separator: bool,
	pub record_id: u64,
	// After state change, we seek to this last accessed key.
	pub last_key: Option<Vec<u8>>,
}

impl BTreeIter {
	pub fn next(&mut self, btree: &mut BTree, col: &BTreeTable, log: &impl LogQuery) -> Result<Option<(Vec<u8>, Vec<u8>)>> {
		if self.next_separator && self.state.is_empty() {
			return Ok(None);
		}
		if self.record_id != btree.record_id {
			self.state.clear();
			if let Some(last_key) = self.last_key.take() {
				self.seek(last_key, btree, col, log, true)?;
			}
		}
		if !self.next_separator {
			if self.state.is_empty() {
				let root = col.with_locked(|tables| {
					BTree::fetch_root(btree.root_index.unwrap_or(HEADER_POSITION), tables, log)
				})?;
				self.state.push((0, root));
			}
			while let Some((ix, node)) = self.state.last_mut() {
				if let Some(child) = col.with_locked(|btree| {
					node.fetch_child(*ix, btree, log)
				})? {
					self.state.push((0, child));
				} else {
					break;
				}
			}
			self.next_separator = true;
		}

		if let Some((ix, node)) = self.state.last_mut() {
			if *ix < ORDER {
				if let Some(address) = node.separator_address(*ix) {
					let key = node.separator_key(*ix).unwrap();
					*ix += 1;
					self.next_separator = false;

					let key_query = TableKeyQuery::Fetch(None);
					let r = col.get_at_value_index(key_query, address, log)?;
					self.last_key = Some(key.clone());
					return Ok(r.map(|r| (key, r.1)));
				}
			}
		}
		self.state.pop();
		self.next_separator = true;
		self.next(btree, col, log)
	}

	pub fn seek(&mut self, key: Vec<u8>, btree: &mut BTree, col: &BTreeTable, log: &impl LogQuery, after: bool) -> Result<()> {
		self.state.clear();
		self.record_id = btree.record_id;
		self.last_key = Some(key.to_vec());
		if col.with_locked(|b| {
			let root = BTree::fetch_root(btree.root_index.unwrap_or(HEADER_POSITION), b, log)?;
			Node::seek(root, key.as_ref(), b, log, btree.depth, &mut self.state)
		})? {
			// on value
			if after {
				if let Some((ix, _node)) = self.state.last_mut() {
					*ix += 1;
				}
				self.next_separator = false;
			} else {
				self.next_separator = true;
			}
		} else {
			self.next_separator = true;
		}
		Ok(())
	}
}

impl BTree {
	pub fn new(root_index: Option<Address>, depth: u32, record_id: u64) -> Self {
		BTree {
			root_index,
			depth,
			record_id,
		}
	}

	pub fn open(
		values: TableLocked,
		log: &impl LogQuery,
		record_id: u64,
	) -> Result<Self> {
		let btree_index = BTreeTable::btree_index(log, values)?;

		let root_index = if btree_index.root == HEADER_POSITION {
			None
		} else {
			Some(btree_index.root)
		};
		Ok(btree::BTree::new(root_index, btree_index.depth, record_id))
	}

	pub fn iter(&self) -> BTreeIter {
		BTreeIter {
			last_key: None,
			next_separator: false,
			state: vec![],
			record_id: self.record_id,
		}
	}

	pub fn write_sorted_changes(
		&mut self,
		mut changes: &[(Vec<u8>, Option<Vec<u8>>)],
		btree: TableLocked,
		log: &mut LogWriter,
		origin: ValueTableOrigin,
	) -> Result<()> {
<<<<<<< HEAD
		match self.root.insert(self.depth, key, value, btree, log, origin, &mut self.removed_children)? {
			Some((sep, right)) => {
				// add one level
				self.depth += 1;
				let left = std::mem::replace(&mut self.root, Box::new(Node::new()));
				self.root.set_child(0, Node::new_child(left, self.root_index));
				self.root_index = None;
				self.root.set_child(1, right);
				self.root.set_separator(0, sep);
				Ok(())
			},
			None => Ok(()),
=======
		let mut root = BTree::fetch_root(self.root_index.unwrap_or(HEADER_POSITION), btree, log)?;
		let changes = &mut changes;

		while changes.len() > 0 {
			match root.change(None, self.depth, changes, btree, log, origin)? {
				(Some((sep, right)), _) => {
					// add one level
					self.depth += 1;
					let left = std::mem::replace(&mut root, Node::new());
					let left_index = self.root_index.take();
					let new_index = BTreeTable::write_plan_node(
						btree,
						left,
						log,
						left_index,
						origin,
					)?;
					let new_index = if new_index.is_some() {
						new_index
					} else {
						left_index
					};
					root.set_child(0, Node::new_child(new_index));
					root.set_child(1, right);
					root.set_separator(0, sep);
				},
				(_, true) => {
					if let Some((node_index, node)) = root.need_remove_root(btree, log)? {
						self.depth -= 1;
						if let Some(index) = self.root_index.take() {
							BTreeTable::write_plan_remove_node(
								btree,
								log,
								index,
								origin,
							)?;
						}
						self.root_index = node_index;
						root = node;
					}
				},
				_ => (),
			}
			*changes = &changes[1..];
>>>>>>> 85e328bc
		}

		if root.changed {
			let new_index = BTreeTable::write_plan_node(
				btree,
				root,
				log,
				self.root_index,
				origin,
			)?;

			if new_index.is_some() {
				self.root_index = new_index;
			}
		}
		Ok(())
	}
	
	#[cfg(test)]
	pub fn is_balanced(&self, tables: TableLocked, log: &impl LogQuery) -> Result<bool> {
		let root = BTree::fetch_root(self.root_index.unwrap_or(HEADER_POSITION), tables, log)?;
		root.is_balanced(tables, log, 0)
	}

	pub fn get(&mut self, key: &[u8], values: TableLocked, log: &impl LogQuery) -> Result<Option<Vec<u8>>> {
		let root = BTree::fetch_root(self.root_index.unwrap_or(HEADER_POSITION), values, log)?;
		if let Some(address) = root.get(key, values, log)? {
			let key_query = TableKeyQuery::Fetch(None);
			let r = Column::get_at_value_index(key_query, address, values, log)?;
			Ok(r.map(|r| r.1))
		} else {
			Ok(None)
		}
	}

<<<<<<< HEAD
	pub fn remove(&mut self, key: &[u8], btree: TableLocked, log: &mut LogWriter, origin: ValueTableOrigin) -> Result<()> {
		if self.root.remove(self.depth, key, btree, log, origin, &mut self.removed_children)? {
			if let Some((node_index, node)) = self.root.root_rebalance(btree, log)? {
				self.depth -= 1;
				self.removed_children.push(self.root_index, Some(std::mem::replace(&mut self.root, node)));
				self.root_index = node_index;
			}
		}
		Ok(())
	}
}

#[cfg(test)]
mod test {
	use super::*;
	use tempfile::tempdir;
	use parking_lot::RwLock;
	use crate::log::LogOverlays;
	use std::collections::BTreeMap;

	fn test_basic(change_set: &[(Vec<u8>, Option<Vec<u8>>)]) {
		let record_id = 1;
		let col_nb = 0usize;
		let tmp = tempdir().unwrap();
		let mut options = crate::options::Options::with_columns(tmp.path(), 1);
		options.columns[col_nb].btree_index = true;
		let origin = crate::column::ValueTableOrigin::BTree(crate::btree::BTreeTableId::new(col_nb as u8));
		let db = crate::Db::open_or_create(&options).unwrap();

		let root = Node::new();
		let mut tree = BTree::new(None, root, 0, record_id);
		let overlays = RwLock::new(LogOverlays::default());
		let mut log_overlay = LogWriter::new(&overlays, record_id);
		let col = match db.column(col_nb) {
			Column::Hash(_) => unreachable!(),
			Column::Tree(col) => col,
		};

		for (key, value) in change_set.iter() {
			if let Some(value) = value.as_ref() {
				col.with_locked(|col| tree.insert(key, value, col, &mut log_overlay, origin)).unwrap();
			} else {
				col.with_locked(|col| tree.remove(key, col, &mut log_overlay, origin)).unwrap();
			}
		}

		let state: BTreeMap<Vec<u8>, Option<Vec<u8>>> = change_set.iter().map(|(k, v)| (k.clone(), v.clone())).collect();
		for (key, value) in state.iter() {
			assert_eq!(&col.with_locked(|col| tree.get(key, col, &log_overlay)).unwrap(), value);
		}
		assert!(col.with_locked(|col| tree.root.is_balanced(col, &log_overlay, 0)).unwrap());
	}

	#[test]
	fn test_simple() {
		test_basic(&[
			(b"key1".to_vec(), Some(b"value1".to_vec())),
			(b"key2".to_vec(), Some(b"value2".to_vec())),
		]);
		test_basic(&[
			(b"key1".to_vec(), Some(b"value1".to_vec())),
			(b"key2".to_vec(), Some(b"value2".to_vec())),
			(b"key3".to_vec(), Some(b"value3".to_vec())),
		]);
		test_basic(&[
			(b"key1".to_vec(), Some(b"value1".to_vec())),
			(b"key3".to_vec(), Some(b"value3".to_vec())),
			(b"key2".to_vec(), Some(b"value2".to_vec())),
		]);
		test_basic(&[
			(b"key3".to_vec(), Some(b"value3".to_vec())),
			(b"key2".to_vec(), Some(b"value2".to_vec())),
			(b"key1".to_vec(), Some(b"value1".to_vec())),
		]);
		test_basic(&[
			(b"key1".to_vec(), Some(b"value1".to_vec())),
			(b"key2".to_vec(), Some(b"value2".to_vec())),
			(b"key3".to_vec(), Some(b"value3".to_vec())),
			(b"key4".to_vec(), Some(b"value4".to_vec())),
		]);
		test_basic(&[
			(b"key1".to_vec(), Some(b"value1".to_vec())),
			(b"key2".to_vec(), Some(b"value2".to_vec())),
			(b"key3".to_vec(), Some(b"value3".to_vec())),
			(b"key4".to_vec(), Some(b"value4".to_vec())),
			(b"key5".to_vec(), Some(b"value5".to_vec())),
		]);
		test_basic(&[
			(b"key5".to_vec(), Some(b"value5".to_vec())),
			(b"key3".to_vec(), Some(b"value3".to_vec())),
			(b"key4".to_vec(), Some(b"value4".to_vec())),
			(b"key2".to_vec(), Some(b"value2".to_vec())),
			(b"key1".to_vec(), Some(b"value1".to_vec())),
		]);
		test_basic(&[
			(b"key5".to_vec(), Some(b"value5".to_vec())),
			(b"key3".to_vec(), Some(b"value3".to_vec())),
			(b"key4".to_vec(), Some(b"value4".to_vec())),
			(b"key2".to_vec(), Some(b"value2".to_vec())),
			(b"key1".to_vec(), Some(b"value1".to_vec())),
			(b"key11".to_vec(), Some(b"value31".to_vec())),
			(b"key12".to_vec(), Some(b"value32".to_vec())),
		]);
		test_basic(&[
			(b"key5".to_vec(), Some(b"value5".to_vec())),
			(b"key3".to_vec(), Some(b"value3".to_vec())),
			(b"key4".to_vec(), Some(b"value4".to_vec())),
			(b"key2".to_vec(), Some(b"value2".to_vec())),
			(b"key1".to_vec(), Some(b"value1".to_vec())),
			(b"key51".to_vec(), Some(b"value31".to_vec())),
			(b"key52".to_vec(), Some(b"value32".to_vec())),
		]);
		test_basic(&[
			(b"key5".to_vec(), Some(b"value5".to_vec())),
			(b"key3".to_vec(), Some(b"value3".to_vec())),
			(b"key4".to_vec(), Some(b"value4".to_vec())),
			(b"key2".to_vec(), Some(b"value2".to_vec())),
			(b"key1".to_vec(), Some(b"value1".to_vec())),
			(b"key31".to_vec(), Some(b"value31".to_vec())),
			(b"key32".to_vec(), Some(b"value32".to_vec())),
		]);
		test_basic(&[
			(b"key1".to_vec(), Some(b"value5".to_vec())),
			(b"key2".to_vec(), Some(b"value3".to_vec())),
			(b"key3".to_vec(), Some(b"value4".to_vec())),
			(b"key4".to_vec(), Some(b"value7".to_vec())),
			(b"key5".to_vec(), Some(b"value2".to_vec())),
			(b"key6".to_vec(), Some(b"value1".to_vec())),
			(b"key3".to_vec(), None),
		]);
		test_basic(&[
			(b"key1".to_vec(), Some(b"value5".to_vec())),
			(b"key2".to_vec(), Some(b"value3".to_vec())),
			(b"key3".to_vec(), Some(b"value4".to_vec())),
			(b"key4".to_vec(), Some(b"value7".to_vec())),
			(b"key5".to_vec(), Some(b"value2".to_vec())),
			(b"key0".to_vec(), Some(b"value1".to_vec())),
			(b"key3".to_vec(), None),
		]);
		test_basic(&[
			(b"key1".to_vec(), Some(b"value5".to_vec())),
			(b"key2".to_vec(), Some(b"value3".to_vec())),
			(b"key3".to_vec(), Some(b"value4".to_vec())),
			(b"key4".to_vec(), Some(b"value7".to_vec())),
			(b"key5".to_vec(), Some(b"value2".to_vec())),
			(b"key3".to_vec(), None),
		]);
		test_basic(&[
			(b"key1".to_vec(), Some(b"value5".to_vec())),
			(b"key4".to_vec(), Some(b"value3".to_vec())),
			(b"key5".to_vec(), Some(b"value4".to_vec())),
			(b"key6".to_vec(), Some(b"value4".to_vec())),
			(b"key7".to_vec(), Some(b"value2".to_vec())),
			(b"key8".to_vec(), Some(b"value1".to_vec())),
			(b"key5".to_vec(), None),
		]);
		test_basic(&[
			(b"key1".to_vec(), Some(b"value5".to_vec())),
			(b"key4".to_vec(), Some(b"value3".to_vec())),
			(b"key5".to_vec(), Some(b"value4".to_vec())),
			(b"key7".to_vec(), Some(b"value2".to_vec())),
			(b"key8".to_vec(), Some(b"value1".to_vec())),
			(b"key3".to_vec(), None),
		]);
		test_basic(&[
			(b"key5".to_vec(), Some(b"value5".to_vec())),
			(b"key3".to_vec(), Some(b"value3".to_vec())),
			(b"key4".to_vec(), Some(b"value4".to_vec())),
			(b"key2".to_vec(), Some(b"value2".to_vec())),
			(b"key1".to_vec(), Some(b"value1".to_vec())),
			(b"key5".to_vec(), None),
			(b"key3".to_vec(), None),
		]);
		test_basic(&[
			(b"key5".to_vec(), Some(b"value5".to_vec())),
			(b"key3".to_vec(), Some(b"value3".to_vec())),
			(b"key4".to_vec(), Some(b"value4".to_vec())),
			(b"key2".to_vec(), Some(b"value2".to_vec())),
			(b"key1".to_vec(), Some(b"value1".to_vec())),
			(b"key5".to_vec(), None),
			(b"key3".to_vec(), None),
			(b"key2".to_vec(), None),
			(b"key4".to_vec(), None),
		]);
		test_basic(&[
			(b"key5".to_vec(), Some(b"value5".to_vec())),
			(b"key3".to_vec(), Some(b"value3".to_vec())),
			(b"key4".to_vec(), Some(b"value4".to_vec())),
			(b"key2".to_vec(), Some(b"value2".to_vec())),
			(b"key1".to_vec(), Some(b"value1".to_vec())),
			(b"key5".to_vec(), None),
			(b"key3".to_vec(), None),
			(b"key2".to_vec(), None),
			(b"key4".to_vec(), None),
			(b"key1".to_vec(), None),
		]);
		test_basic(&[
			([5u8; 250].to_vec(), Some(b"value5".to_vec())),
			([5u8; 200].to_vec(), Some(b"value3".to_vec())),
			([5u8; 100].to_vec(), Some(b"value4".to_vec())),
			([5u8; 150].to_vec(), Some(b"value2".to_vec())),
			([5u8; 101].to_vec(), Some(b"value1".to_vec())),
			([5u8; 250].to_vec(), None),
			([5u8; 101].to_vec(), None),
		]);
	}

	#[test]
	fn test_random() {
		for i in 0..100 {
			test_random_inner(60, 60, i);
		}
		for i in 0..500 {
			test_random_inner(20, 60, i);
		}
	}
	fn test_random_inner(size: usize, key_size: usize, seed: u64) {
		use rand::{RngCore, SeedableRng};
		let mut rng = rand::rngs::SmallRng::seed_from_u64(seed);
		let mut data = Vec::<(Vec<u8>, Option<Vec<u8>>)>::new();
		for i in 0..size {
			let nb_delete: u32 = rng.next_u32(); // should be out of loop, yet it makes alternance insert/delete in some case.
			let nb_delete = (nb_delete as usize % size) / 2;
			let mut key = vec![0u8; key_size];
			rng.fill_bytes(&mut key[..]);
			let value = if i > size - nb_delete {
				let random_key = rng.next_u32();
				let random_key = (random_key % 4) > 0;
				if !random_key {
					key = data[i - size / 2].0.clone();
				}
				None
			} else {
				Some(key.clone())
			};
			let var_keysize = rng.next_u32();
			let var_keysize = var_keysize as usize % (key_size / 2);
			key.truncate(key_size - var_keysize);
			data.push((key, value));
		}
		test_basic(data.as_slice());
=======
	pub fn fetch_root(root: Address, tables: TableLocked, log: &impl LogQuery) -> Result<Node> {
		Ok(if root == HEADER_POSITION {
			Node::new()
		} else {
			let root = BTreeTable::get_index(root, log, tables)?;
			Node::from_encoded(root)
		})
>>>>>>> 85e328bc
	}
}<|MERGE_RESOLUTION|>--- conflicted
+++ resolved
@@ -213,20 +213,6 @@
 		log: &mut LogWriter,
 		origin: ValueTableOrigin,
 	) -> Result<()> {
-<<<<<<< HEAD
-		match self.root.insert(self.depth, key, value, btree, log, origin, &mut self.removed_children)? {
-			Some((sep, right)) => {
-				// add one level
-				self.depth += 1;
-				let left = std::mem::replace(&mut self.root, Box::new(Node::new()));
-				self.root.set_child(0, Node::new_child(left, self.root_index));
-				self.root_index = None;
-				self.root.set_child(1, right);
-				self.root.set_separator(0, sep);
-				Ok(())
-			},
-			None => Ok(()),
-=======
 		let mut root = BTree::fetch_root(self.root_index.unwrap_or(HEADER_POSITION), btree, log)?;
 		let changes = &mut changes;
 
@@ -271,7 +257,6 @@
 				_ => (),
 			}
 			*changes = &changes[1..];
->>>>>>> 85e328bc
 		}
 
 		if root.changed {
@@ -289,7 +274,7 @@
 		}
 		Ok(())
 	}
-	
+
 	#[cfg(test)]
 	pub fn is_balanced(&self, tables: TableLocked, log: &impl LogQuery) -> Result<bool> {
 		let root = BTree::fetch_root(self.root_index.unwrap_or(HEADER_POSITION), tables, log)?;
@@ -307,249 +292,6 @@
 		}
 	}
 
-<<<<<<< HEAD
-	pub fn remove(&mut self, key: &[u8], btree: TableLocked, log: &mut LogWriter, origin: ValueTableOrigin) -> Result<()> {
-		if self.root.remove(self.depth, key, btree, log, origin, &mut self.removed_children)? {
-			if let Some((node_index, node)) = self.root.root_rebalance(btree, log)? {
-				self.depth -= 1;
-				self.removed_children.push(self.root_index, Some(std::mem::replace(&mut self.root, node)));
-				self.root_index = node_index;
-			}
-		}
-		Ok(())
-	}
-}
-
-#[cfg(test)]
-mod test {
-	use super::*;
-	use tempfile::tempdir;
-	use parking_lot::RwLock;
-	use crate::log::LogOverlays;
-	use std::collections::BTreeMap;
-
-	fn test_basic(change_set: &[(Vec<u8>, Option<Vec<u8>>)]) {
-		let record_id = 1;
-		let col_nb = 0usize;
-		let tmp = tempdir().unwrap();
-		let mut options = crate::options::Options::with_columns(tmp.path(), 1);
-		options.columns[col_nb].btree_index = true;
-		let origin = crate::column::ValueTableOrigin::BTree(crate::btree::BTreeTableId::new(col_nb as u8));
-		let db = crate::Db::open_or_create(&options).unwrap();
-
-		let root = Node::new();
-		let mut tree = BTree::new(None, root, 0, record_id);
-		let overlays = RwLock::new(LogOverlays::default());
-		let mut log_overlay = LogWriter::new(&overlays, record_id);
-		let col = match db.column(col_nb) {
-			Column::Hash(_) => unreachable!(),
-			Column::Tree(col) => col,
-		};
-
-		for (key, value) in change_set.iter() {
-			if let Some(value) = value.as_ref() {
-				col.with_locked(|col| tree.insert(key, value, col, &mut log_overlay, origin)).unwrap();
-			} else {
-				col.with_locked(|col| tree.remove(key, col, &mut log_overlay, origin)).unwrap();
-			}
-		}
-
-		let state: BTreeMap<Vec<u8>, Option<Vec<u8>>> = change_set.iter().map(|(k, v)| (k.clone(), v.clone())).collect();
-		for (key, value) in state.iter() {
-			assert_eq!(&col.with_locked(|col| tree.get(key, col, &log_overlay)).unwrap(), value);
-		}
-		assert!(col.with_locked(|col| tree.root.is_balanced(col, &log_overlay, 0)).unwrap());
-	}
-
-	#[test]
-	fn test_simple() {
-		test_basic(&[
-			(b"key1".to_vec(), Some(b"value1".to_vec())),
-			(b"key2".to_vec(), Some(b"value2".to_vec())),
-		]);
-		test_basic(&[
-			(b"key1".to_vec(), Some(b"value1".to_vec())),
-			(b"key2".to_vec(), Some(b"value2".to_vec())),
-			(b"key3".to_vec(), Some(b"value3".to_vec())),
-		]);
-		test_basic(&[
-			(b"key1".to_vec(), Some(b"value1".to_vec())),
-			(b"key3".to_vec(), Some(b"value3".to_vec())),
-			(b"key2".to_vec(), Some(b"value2".to_vec())),
-		]);
-		test_basic(&[
-			(b"key3".to_vec(), Some(b"value3".to_vec())),
-			(b"key2".to_vec(), Some(b"value2".to_vec())),
-			(b"key1".to_vec(), Some(b"value1".to_vec())),
-		]);
-		test_basic(&[
-			(b"key1".to_vec(), Some(b"value1".to_vec())),
-			(b"key2".to_vec(), Some(b"value2".to_vec())),
-			(b"key3".to_vec(), Some(b"value3".to_vec())),
-			(b"key4".to_vec(), Some(b"value4".to_vec())),
-		]);
-		test_basic(&[
-			(b"key1".to_vec(), Some(b"value1".to_vec())),
-			(b"key2".to_vec(), Some(b"value2".to_vec())),
-			(b"key3".to_vec(), Some(b"value3".to_vec())),
-			(b"key4".to_vec(), Some(b"value4".to_vec())),
-			(b"key5".to_vec(), Some(b"value5".to_vec())),
-		]);
-		test_basic(&[
-			(b"key5".to_vec(), Some(b"value5".to_vec())),
-			(b"key3".to_vec(), Some(b"value3".to_vec())),
-			(b"key4".to_vec(), Some(b"value4".to_vec())),
-			(b"key2".to_vec(), Some(b"value2".to_vec())),
-			(b"key1".to_vec(), Some(b"value1".to_vec())),
-		]);
-		test_basic(&[
-			(b"key5".to_vec(), Some(b"value5".to_vec())),
-			(b"key3".to_vec(), Some(b"value3".to_vec())),
-			(b"key4".to_vec(), Some(b"value4".to_vec())),
-			(b"key2".to_vec(), Some(b"value2".to_vec())),
-			(b"key1".to_vec(), Some(b"value1".to_vec())),
-			(b"key11".to_vec(), Some(b"value31".to_vec())),
-			(b"key12".to_vec(), Some(b"value32".to_vec())),
-		]);
-		test_basic(&[
-			(b"key5".to_vec(), Some(b"value5".to_vec())),
-			(b"key3".to_vec(), Some(b"value3".to_vec())),
-			(b"key4".to_vec(), Some(b"value4".to_vec())),
-			(b"key2".to_vec(), Some(b"value2".to_vec())),
-			(b"key1".to_vec(), Some(b"value1".to_vec())),
-			(b"key51".to_vec(), Some(b"value31".to_vec())),
-			(b"key52".to_vec(), Some(b"value32".to_vec())),
-		]);
-		test_basic(&[
-			(b"key5".to_vec(), Some(b"value5".to_vec())),
-			(b"key3".to_vec(), Some(b"value3".to_vec())),
-			(b"key4".to_vec(), Some(b"value4".to_vec())),
-			(b"key2".to_vec(), Some(b"value2".to_vec())),
-			(b"key1".to_vec(), Some(b"value1".to_vec())),
-			(b"key31".to_vec(), Some(b"value31".to_vec())),
-			(b"key32".to_vec(), Some(b"value32".to_vec())),
-		]);
-		test_basic(&[
-			(b"key1".to_vec(), Some(b"value5".to_vec())),
-			(b"key2".to_vec(), Some(b"value3".to_vec())),
-			(b"key3".to_vec(), Some(b"value4".to_vec())),
-			(b"key4".to_vec(), Some(b"value7".to_vec())),
-			(b"key5".to_vec(), Some(b"value2".to_vec())),
-			(b"key6".to_vec(), Some(b"value1".to_vec())),
-			(b"key3".to_vec(), None),
-		]);
-		test_basic(&[
-			(b"key1".to_vec(), Some(b"value5".to_vec())),
-			(b"key2".to_vec(), Some(b"value3".to_vec())),
-			(b"key3".to_vec(), Some(b"value4".to_vec())),
-			(b"key4".to_vec(), Some(b"value7".to_vec())),
-			(b"key5".to_vec(), Some(b"value2".to_vec())),
-			(b"key0".to_vec(), Some(b"value1".to_vec())),
-			(b"key3".to_vec(), None),
-		]);
-		test_basic(&[
-			(b"key1".to_vec(), Some(b"value5".to_vec())),
-			(b"key2".to_vec(), Some(b"value3".to_vec())),
-			(b"key3".to_vec(), Some(b"value4".to_vec())),
-			(b"key4".to_vec(), Some(b"value7".to_vec())),
-			(b"key5".to_vec(), Some(b"value2".to_vec())),
-			(b"key3".to_vec(), None),
-		]);
-		test_basic(&[
-			(b"key1".to_vec(), Some(b"value5".to_vec())),
-			(b"key4".to_vec(), Some(b"value3".to_vec())),
-			(b"key5".to_vec(), Some(b"value4".to_vec())),
-			(b"key6".to_vec(), Some(b"value4".to_vec())),
-			(b"key7".to_vec(), Some(b"value2".to_vec())),
-			(b"key8".to_vec(), Some(b"value1".to_vec())),
-			(b"key5".to_vec(), None),
-		]);
-		test_basic(&[
-			(b"key1".to_vec(), Some(b"value5".to_vec())),
-			(b"key4".to_vec(), Some(b"value3".to_vec())),
-			(b"key5".to_vec(), Some(b"value4".to_vec())),
-			(b"key7".to_vec(), Some(b"value2".to_vec())),
-			(b"key8".to_vec(), Some(b"value1".to_vec())),
-			(b"key3".to_vec(), None),
-		]);
-		test_basic(&[
-			(b"key5".to_vec(), Some(b"value5".to_vec())),
-			(b"key3".to_vec(), Some(b"value3".to_vec())),
-			(b"key4".to_vec(), Some(b"value4".to_vec())),
-			(b"key2".to_vec(), Some(b"value2".to_vec())),
-			(b"key1".to_vec(), Some(b"value1".to_vec())),
-			(b"key5".to_vec(), None),
-			(b"key3".to_vec(), None),
-		]);
-		test_basic(&[
-			(b"key5".to_vec(), Some(b"value5".to_vec())),
-			(b"key3".to_vec(), Some(b"value3".to_vec())),
-			(b"key4".to_vec(), Some(b"value4".to_vec())),
-			(b"key2".to_vec(), Some(b"value2".to_vec())),
-			(b"key1".to_vec(), Some(b"value1".to_vec())),
-			(b"key5".to_vec(), None),
-			(b"key3".to_vec(), None),
-			(b"key2".to_vec(), None),
-			(b"key4".to_vec(), None),
-		]);
-		test_basic(&[
-			(b"key5".to_vec(), Some(b"value5".to_vec())),
-			(b"key3".to_vec(), Some(b"value3".to_vec())),
-			(b"key4".to_vec(), Some(b"value4".to_vec())),
-			(b"key2".to_vec(), Some(b"value2".to_vec())),
-			(b"key1".to_vec(), Some(b"value1".to_vec())),
-			(b"key5".to_vec(), None),
-			(b"key3".to_vec(), None),
-			(b"key2".to_vec(), None),
-			(b"key4".to_vec(), None),
-			(b"key1".to_vec(), None),
-		]);
-		test_basic(&[
-			([5u8; 250].to_vec(), Some(b"value5".to_vec())),
-			([5u8; 200].to_vec(), Some(b"value3".to_vec())),
-			([5u8; 100].to_vec(), Some(b"value4".to_vec())),
-			([5u8; 150].to_vec(), Some(b"value2".to_vec())),
-			([5u8; 101].to_vec(), Some(b"value1".to_vec())),
-			([5u8; 250].to_vec(), None),
-			([5u8; 101].to_vec(), None),
-		]);
-	}
-
-	#[test]
-	fn test_random() {
-		for i in 0..100 {
-			test_random_inner(60, 60, i);
-		}
-		for i in 0..500 {
-			test_random_inner(20, 60, i);
-		}
-	}
-	fn test_random_inner(size: usize, key_size: usize, seed: u64) {
-		use rand::{RngCore, SeedableRng};
-		let mut rng = rand::rngs::SmallRng::seed_from_u64(seed);
-		let mut data = Vec::<(Vec<u8>, Option<Vec<u8>>)>::new();
-		for i in 0..size {
-			let nb_delete: u32 = rng.next_u32(); // should be out of loop, yet it makes alternance insert/delete in some case.
-			let nb_delete = (nb_delete as usize % size) / 2;
-			let mut key = vec![0u8; key_size];
-			rng.fill_bytes(&mut key[..]);
-			let value = if i > size - nb_delete {
-				let random_key = rng.next_u32();
-				let random_key = (random_key % 4) > 0;
-				if !random_key {
-					key = data[i - size / 2].0.clone();
-				}
-				None
-			} else {
-				Some(key.clone())
-			};
-			let var_keysize = rng.next_u32();
-			let var_keysize = var_keysize as usize % (key_size / 2);
-			key.truncate(key_size - var_keysize);
-			data.push((key, value));
-		}
-		test_basic(data.as_slice());
-=======
 	pub fn fetch_root(root: Address, tables: TableLocked, log: &impl LogQuery) -> Result<Node> {
 		Ok(if root == HEADER_POSITION {
 			Node::new()
@@ -557,6 +299,5 @@
 			let root = BTreeTable::get_index(root, log, tables)?;
 			Node::from_encoded(root)
 		})
->>>>>>> 85e328bc
 	}
 }