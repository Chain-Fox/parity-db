// Copyright 2022 Parity Technologies (UK) Ltd.
// This file is part of Parity.

// Parity is free software: you can redistribute it and/or modify
// it under the terms of the GNU General Public License as published by
// the Free Software Foundation, either version 3 of the License, or
// (at your option) any later version.

// Parity is distributed in the hope that it will be useful,
// but WITHOUT ANY WARRANTY; without even the implied warranty of
// MERCHANTABILITY or FITNESS FOR A PARTICULAR PURPOSE.  See the
// GNU General Public License for more details.

// You should have received a copy of the GNU General Public License
// along with Parity.  If not, see <http://www.gnu.org/licenses/>.

//! BTree node struct and methods.

use super::*;
use crate::table::key::TableKey;
use std::cmp::Ordering;
use crate::log::{LogWriter, LogQuery};
use crate::column::Column;
use crate::error::Result;
use crate::index::Address;

impl Node {
	fn last_separator_index(&self) -> Option<usize> {
		let i = self.number_separator();
		if i == 0 {
			None
		} else {
			Some(i - 1)
		}
	}

	pub fn write_child(
		&mut self,
		i: usize,
		child: Self,
		btree: TableLocked,
		log: &mut LogWriter,
		origin: ValueTableOrigin,
	) -> Result<()> {
		if child.changed {
			let child_index = self.children[i].entry_index;
			let new_index = BTreeTable::write_plan_node(
				btree,
				child,
				log,
				child_index,
				origin,
			)?;
			if new_index.is_some() {
				self.changed = true;
				self.children[i].entry_index = new_index;
			}
		}
		Ok(())
	}

	pub fn write_split_child(
		right_ix: Option<Address>,
		right: Node,
		btree: TableLocked,
		log: &mut LogWriter,
		origin: ValueTableOrigin,
	) -> Result<Child> {
		let new_index = BTreeTable::write_plan_node(
			btree,
			right,
			log,
			right_ix,
			origin,
		)?;
		let right_ix = if new_index.is_some() {
			new_index
		} else {
			right_ix
		};
		Ok(Self::new_child(right_ix))
	}

	pub fn change(
		&mut self,
		parent: Option<(&mut Self, usize)>,
		depth: u32,
		changes: &mut &[(Vec<u8>, Option<Vec<u8>>)],
		btree: TableLocked,
		log: &mut LogWriter,
		origin: ValueTableOrigin,
	) -> Result<(Option<(Separator, Child)>, bool)> {
		loop {
			if changes.len() > 1 {
				if changes[0].0 == changes[1].0 { // TODO only when advancing (here rec call useless)
					*changes = &changes[1..];
					continue;
				}
				debug_assert!(changes[0].0 < changes[1].0);
			}
			let (key, value) = &changes[0];
			let r = if let Some(value) = value {
				self.insert(depth, key, value, changes, btree, log, origin)?
			} else {
				self.remove(depth, key, changes, btree, log, origin)?
			};
			if r.0.is_some() || r.1 {
				return Ok(r);
			}
			if changes.len() == 1 {
				break;
			}
			if let Some((parent, p)) = &parent {
				let key = &changes[1].0;
				let (at, i) = self.position(key)?; // TODO could start position from current
				if at || i < self.number_separator() {
					*changes = &changes[1..];
					continue;
				}
				let (at, i) = parent.position(key)?;
				if !at && &i == p && i < parent.number_separator() {
					*changes = &changes[1..];
					continue;
				}
				// Could check other parents for case i == parent.number_separator.
				// Would mean unsafe Vec<*mut>, or other complex design: skipping
				// this case.
			}
			break;
		}
		Ok((None, false))
	}
	
	fn insert(
		&mut self,
		depth: u32,
		key: &[u8],
		value: &[u8],
<<<<<<< HEAD
=======
		changes: &mut &[(Vec<u8>, Option<Vec<u8>>)],
>>>>>>> 85e328bc
		btree: TableLocked,
		log: &mut LogWriter,
		origin: ValueTableOrigin,
	) -> Result<(Option<(Separator, Child)>, bool)> {
		let has_child = depth != 0;

		let (at, i) = self.position(key)?;
		// insert
		if !at {
			if has_child {
<<<<<<< HEAD
				return Ok(if let Some(child) = self.fetch_child(i, btree, log)? {
					match child.insert(depth - 1, key, value, btree, log, origin, removed_node)? {
						Some((sep, right)) => {
=======
				return Ok(if let Some(mut child) = self.fetch_child(i, btree, log)? {
					let r = child.change(Some((self, i)), depth - 1, changes, btree, log, origin)?;
					self.write_child(i, child, btree, log, origin)?;
					match r {
						(Some((sep, right)), _) => {
>>>>>>> 85e328bc
							// insert from child
							(self.insert_node(depth, i, sep, right, btree, log, origin)?, false)
						},
						(None, true) => {
							self.rebalance(depth, i, btree, log, origin)?;
							(None, self.need_rebalance())
						},
						r => r,
					}
				} else {
					(None, false)
				});
			}

			if self.has_separator(ORDER - 1) {
				// full
				let middle = ORDER / 2;
				let insert = i;
				let insert_separator = Self::create_separator(key, value, btree, log, None, origin)?;

				if insert == middle {
					let (right, right_ix) = self.split(middle, true, None, None, has_child);
					let right = Self::write_split_child(right_ix, right, btree, log, origin)?;
					return Ok((Some((insert_separator, right)), false));
				} else if insert < middle {
					let (right, right_ix) = self.split(middle, false, None, None, has_child);
					let sep = self.remove_separator(middle - 1);
					self.shift_from(insert, has_child, false);
					self.set_separator(insert, insert_separator);
					let right = Self::write_split_child(right_ix, right, btree, log, origin)?;
					return Ok((Some((sep, right)), false));
				} else {
					let (right, right_ix) = self.split(middle + 1, false, Some((insert, insert_separator)), None, has_child);
					let sep = self.remove_separator(middle);
					let right = Self::write_split_child(right_ix, right, btree, log, origin)?;
					return Ok((Some((sep, right)), false));
				}
			}

			self.shift_from(i, has_child, false);
			self.set_separator(i, Self::create_separator(key, value, btree, log, None, origin)?);
		} else {
			let existing = self.separator_address(i);
			self.set_separator(i, Self::create_separator(key, value, btree, log, existing, origin)?);
		}
		Ok((None, false))
	}

	pub fn insert_node(
		&mut self,
		depth: u32,
		at: usize,
		separator: Separator,
		right_child: Child,
		btree: TableLocked,
		log: &mut LogWriter,
		origin: ValueTableOrigin,
	) -> Result<Option<(Separator, Child)>> {
		debug_assert!(depth != 0);
		let has_child = true;
		let child = right_child;
		if self.has_separator(ORDER - 1) {
			// full
			let middle = ORDER / 2;
			let insert = at;
			if insert == middle {
				let (mut right, right_ix) = self.split(middle, true, None, None, has_child);
				right.set_child(0, child);
				let right = Self::write_split_child(right_ix, right, btree, log, origin)?;
				return Ok(Some((separator, right)));
			} else if insert < middle {
				let (right, right_ix) = self.split(middle, false, None, None, has_child);
				let sep = self.remove_separator(middle - 1);
				self.shift_from(insert, has_child, false);
				self.set_separator(insert, separator);
				self.set_child(insert + 1, child);
				let right = Self::write_split_child(right_ix, right, btree, log, origin)?;
				return Ok(Some((sep, right)));
			} else {
				let (right, right_ix) = self.split(middle + 1, false, Some((insert, separator)), Some((insert, child)), has_child);
				let sep = self.remove_separator(middle);
				let right = Self::write_split_child(right_ix, right, btree, log, origin)?;
				return Ok(Some((sep, right)));
			}
		} else {
			self.shift_from(at, has_child, false);
			self.set_separator(at, separator);
			self.set_child(at + 1, child);
			Ok(None)
		}
	}

	fn remove(
		&mut self,
		depth: u32,
		key: &[u8],
<<<<<<< HEAD
=======
		changes: &mut &[(Vec<u8>, Option<Vec<u8>>)],
>>>>>>> 85e328bc
		values: TableLocked,
		log: &mut LogWriter,
		origin: ValueTableOrigin,
	) -> Result<(Option<(Separator, Child)>, bool)> {
		let has_child = depth != 0;
		let (at, i) = self.position(key)?;
		if at {
			let existing = self.separator_address(i);
			if let Some(existing) = existing {
				Column::write_existing_value_plan(
					&TableKey::NoHash,
					values,
					existing,
					None,
					log,
					origin,
					None,
				)?;
			}
			let _ = self.remove_separator(i);
			if depth != 0 {
				// replace by bigger value in left child.
<<<<<<< HEAD
				if let Some(child) = self.fetch_child(i, values, log)? {
					let (need_balance, sep) = child.remove_last(depth - 1, values, log, origin, removed)?;
=======
				if let Some(mut child) = self.fetch_child(i, values, log)? {
					let (need_balance, sep) = child.remove_last(depth - 1, values, log, origin)?;
					self.write_child(i, child, values, log, origin)?;
>>>>>>> 85e328bc
					if let Some(sep) = sep {
						self.set_separator(i, sep);
					}
					if need_balance {
						self.rebalance(depth, i, values, log, origin)?;
					}
				}
			} else {
				self.remove_from(i, false, true);
			}
		} else {
			if !has_child {
<<<<<<< HEAD
				return Ok(false);
			}
			if let Some(child) = self.fetch_child(i, values, log)? {
				let need_rebalance = child.remove(depth - 1, key, values, log, origin, removed)?;
				if need_rebalance {
					self.rebalance(depth, i, values, log, removed)?;
					return Ok(self.need_rebalance());
				} else {
					return Ok(false);
				}
=======
				return Ok((None, false));
			}
			if let Some(mut child) = self.fetch_child(i, values, log)? {
				let r = child.change(Some((self, i)), depth - 1, changes, values, log, origin)?;
				self.write_child(i, child, values, log, origin)?;
				return Ok(match r {
					(Some((sep, right)), _) => {
						// insert from child
						(self.insert_node(depth, i, sep, right, values, log, origin)?, false)
					},
					(None, true) => {
						self.rebalance(depth, i, values, log, origin)?;
						(None, self.need_rebalance())
					},
					r => r,
				});
>>>>>>> 85e328bc
			} else {
				return Ok((None, false));
			}
		}

		Ok((None, self.need_rebalance()))
	}

	pub fn rebalance(
		&mut self,
		depth: u32,
		at: usize,
		values: TableLocked,
		log: &mut LogWriter,
		origin: ValueTableOrigin,
	) -> Result<()> {
		let has_child = depth - 1 != 0;
		let middle = ORDER / 2;
		let mut balance_from_left = false;
		let mut left = None;
		if at > 0 {
			left = self.fetch_child(at - 1, values, log)?;
			if let Some(node) = left.as_ref() {
				if node.has_separator(middle) {
					balance_from_left = true;
				}
			}
		}
		if balance_from_left {
			let mut left = left.unwrap();
			let mut child = None;
			let last_sibling = left.last_separator_index().unwrap();
			if has_child {
				child = Some(left.remove_child(last_sibling + 1));
			}
			let separator2 = left.remove_separator(last_sibling);
			let separator = self.remove_separator(at - 1);
			self.set_separator(at - 1, separator2);
			let mut right = self.fetch_child(at, values, log)?.unwrap();
			right.shift_from(0, has_child, true);
			if let Some(child) = child {
				right.set_child(0, child);
			}
			right.set_separator(0, separator);
			self.write_child(at - 1, left, values, log, origin)?;
			self.write_child(at, right, values, log, origin)?;
			return Ok(());
		}

		let number_child = self.number_separator() + 1;
		let mut balance_from_right = false;
		let mut right = None;
		if at + 1 < number_child {
			right = self.fetch_child(at + 1, values, log)?;
			if let Some(node) = right.as_ref() {
				if node.has_separator(middle) {
					balance_from_right = true;
				}
			}
		}

		if balance_from_right {
			let mut child = None;
			let mut right = right.unwrap();
			if has_child {
				child = Some(right.remove_child(0));
			}
			let separator2 = right.remove_separator(0);
			right.remove_from(0, has_child, true);
			let separator = self.remove_separator(at);
			self.set_separator(at, separator2);
			let mut left = self.fetch_child(at, values, log)?.unwrap();
			let last_left = left.number_separator();
			left.set_separator(last_left, separator);
			if let Some(child) = child {
				left.set_child(last_left + 1, child);
			}
			self.write_child(at, left, values, log, origin)?;
			self.write_child(at + 1, right, values, log, origin)?;
			return Ok(());
		}

		let (at, at_right) = if at + 1 == number_child {
			right = self.fetch_child(at, values, log)?;
			(at - 1, at)
		} else {
			left = self.fetch_child(at, values, log)?;
			if right.is_none() {
				right = self.fetch_child(at + 1, values, log)?;
			}
			(at, at + 1)
		};

		let mut left = left.unwrap();
		let separator = self.remove_separator(at);
		let mut i = left.number_separator();
		left.set_separator(i, separator);
		i += 1;
		let mut right = right.unwrap();
		let right_len = right.number_separator();
		let mut right_i = 0;
		while right_i < right_len {
			let mut child = None;
			if has_child {
				child = Some(right.remove_child(right_i));
			}
			let separator = right.remove_separator(right_i);
			left.set_separator(i, separator);
			if let Some(child) = child {
				left.set_child(i, child);
			}
			i += 1;
			right_i += 1;
		}
		if has_child {
			let child = right.remove_child(right_i);
			left.set_child(i, child);
		}

		let removed = self.remove_child(at_right);
		if let Some(index) = removed.entry_index {
			BTreeTable::write_plan_remove_node(
				values,
				log,
				index,
				origin,
			)?;
		}
		self.write_child(at, left, values, log, origin)?;
		self.write_child(at_right, right, values, log, origin)?;
		let has_child = true; // rebalance on parent.
		self.remove_from(at, has_child, false);
		Ok(())
	}

	pub fn need_rebalance(&mut self) -> bool {
		let mut rebalance = false;
		let middle = ORDER / 2;
		if !self.has_separator(middle - 1) {
			rebalance = true;
		}
		rebalance
	}

	pub fn need_remove_root(
		&mut self,
		values: TableLocked,
		log: &mut LogWriter,
	) -> Result<Option<(Option<Address>, Node)>> {
		if self.number_separator() == 0 {
			if self.fetch_child(0, values, log)?.is_some() {
				if let Some(node) = self.fetch_child(0, values, log)? {
					let child = self.remove_child(0);
					return Ok(Some((child.entry_index, node)))
				}
			}
		}
		Ok(None)
	}

	pub fn remove_last(
		&mut self,
		depth: u32,
		values: TableLocked,
		log: &mut LogWriter,
		origin: ValueTableOrigin,
	) -> Result<(bool, Option<Separator>)> {
		let last = if let Some(last) = self.last_separator_index() {
			last
		} else {
			return Ok((false, None));
		};
		let i = last;
		if depth == 0 {
			let result = self.remove_separator(i);

			Ok((self.need_rebalance(), Some(result)))
		} else {
<<<<<<< HEAD
			if let Some(child) = self.fetch_child(i + 1, values, log)? {
				let result = child.remove_last(depth - 1, values, log, origin, removed)?;
=======
			if let Some(mut child) = self.fetch_child(i + 1, values, log)? {
				let result = child.remove_last(depth - 1, values, log, origin)?;
				self.write_child(i + 1, child, values, log, origin)?;
>>>>>>> 85e328bc
				if result.0 {
					self.rebalance(depth, i + 1, values, log, origin)?;
					Ok((self.need_rebalance(), result.1))
				} else {
					Ok(result)
				}
			} else {
				Ok((false, None))
			}
		}
	}

	pub fn get(&self, key: &[u8], values: TableLocked, log: &impl LogQuery) -> Result<Option<Address>> {
		let (at, i) = self.position(key)?;
		if at {
			Ok(self.separator_address(i))
		} else {
			if let Some(child) = self.fetch_child(i, values, log)? {
				return child.get(key, values, log);
			}

			Ok(None)
		}
	}

	pub fn seek(from: Self, key: &[u8], values: TableLocked, log: &impl LogQuery, depth: u32, stack: &mut Vec<(usize, Self)>) -> Result<bool> {
		let (at, i) = from.position(key)?;
		if at {
			stack.push((i, from));
			Ok(true)
		} else {
			if depth != 0 {
				if let Some(child) = from.fetch_child(i, values, log)? {
					stack.push((i, from));
					return Self::seek(child, key, values, log, depth - 1, stack);
				}
			}
			stack.push((i, from));
			Ok(false)
		}
	}

	#[cfg(test)]
	pub fn is_balanced(&self, tables: TableLocked, log: &impl LogQuery, parent_size: usize) -> Result<bool> {
		let size = self.number_separator();
		if parent_size != 0 && size < ORDER / 2 {
			return Ok(false);
		}

		let mut i = 0;
		while i < ORDER {
			let child = self.fetch_child(i, tables, log)?;
			i += 1;
			if child.is_none() {
				continue;
			}
			if !child.unwrap().is_balanced(tables, log, size)? {
				return Ok(false);
			}
		}

		Ok(true)
	}
}

/// Nodes with data loaded in memory.
/// Nodes get only serialized when flushed in the global overlay
/// (there we need one entry per record id).
#[derive(Clone)]
pub struct Node {
	pub(super) separators: [node::Separator; ORDER],
	pub(super) children: [node::Child; ORDER_CHILD],
	pub(super) changed: bool,
}

#[derive(Clone)]
pub struct Separator {
	pub(super) modified: bool,
	pub(super) separator: Option<SeparatorInner>,
}

impl Default for Separator {
	fn default() -> Self {
		Separator {
			modified: false,
			separator: None,
		}
	}
}

#[derive(Clone)]
pub struct SeparatorInner {
	pub key: Vec<u8>,
	pub value: Address,
}

#[derive(Clone)]
pub struct Child {
	pub(super) moved: bool,
	pub(super) entry_index: Option<Address>,
}

impl Default for Child {
	fn default() -> Self {
		Child { moved: false, entry_index: None }
	}
}

impl Node {
	pub fn new() -> Self {
		Node {
			separators: Default::default(),
			children: Default::default(),
			changed: true,
		}
	}

	pub fn clear(&mut self) {
		self.separators = Default::default();
		self.children = Default::default();
		self.changed = true;
	}

	pub fn from_encoded(enc: Vec<u8>) -> Self {
		let mut entry = Entry::from_encoded(enc);
		let mut node = Node {
			separators: Default::default(),
			children: Default::default(),
			changed: false,
		};
		let mut i_children = 0;
		let mut i_separator = 0;
		loop {
			if let Some(child_index) = entry.read_child_index() {
				node.children.as_mut()[i_children].entry_index = Some(child_index);
				
			}
			i_children += 1;
			if i_children == ORDER_CHILD {
				break;
			}
			if let Some(sep) = entry.read_separator() {
				node.separators.as_mut()[i_separator].separator = Some(sep);
				i_separator += 1
			} else {
				break;
			}
		}
		node
	}

	pub fn remove_separator(&mut self, at: usize) -> Separator {
		self.changed = true;
		let mut separator = std::mem::replace(&mut self.separators[at], Separator {
			modified: true,
			separator: None,
		});
		separator.modified = true;
		separator
	}

	pub fn remove_child(&mut self, at: usize) -> Child {
		self.changed = true;
		let mut child = std::mem::replace(&mut self.children[at], Child {
			moved: true,
			entry_index: None,
		});
		child.moved = true;
		child
	}

<<<<<<< HEAD
	pub fn fetch_child(&mut self, at: usize, values: TableLocked, log: &impl LogQuery) -> Result<Option<&mut Self>> {
		let child = self.get_fetched_child_index(at, values, log)?;
		Ok(child.node.as_mut().map(|n| n.as_mut()))
	}

=======
>>>>>>> 85e328bc
	pub fn has_separator(&self, at: usize) -> bool {
		self.separators[at].separator.is_some()
	}

	pub fn separator_key(&self, at: usize) -> Option<Vec<u8>> {
		self.separators[at].separator.as_ref().map(|s| s.key.clone())
	}

<<<<<<< HEAD
	pub fn separator_value_index(&self, at: usize) -> Option<u64> {
		self.separators[at].separator.as_ref().map(|s| s.value)
	}

	pub fn separator_address(&self, at: usize) -> Option<Address> {
		self.separators[at].separator.as_ref().map(|s| Address::from_u64(s.value))
	}
=======
	pub fn separator_address(&self, at: usize) -> Option<Address> {
		self.separators[at].separator.as_ref().map(|s| s.value)
	}
>>>>>>> 85e328bc
	
	pub fn set_separator(&mut self, at: usize, mut sep: Separator) {
		sep.modified = true;
		self.changed = true;
		self.separators.as_mut()[at] = sep;
	}

	pub fn new_child(index: Option<Address>) -> Child {
		Child {
			moved: true,
			entry_index: index,
		}
	}

	pub fn set_child(&mut self, at: usize, mut child: Child) {
		child.moved = true;
		self.changed = true;
		self.children.as_mut()[at] = child;
	}

	fn create_separator(
		key: &[u8],
		value: &[u8],
		btree: TableLocked,
		log: &mut LogWriter,
		existing: Option<Address>,
		origin: ValueTableOrigin,
	) -> Result<Separator> {
		let key = key.to_vec();
		let value = if let Some(address) = existing {
			Column::write_existing_value_plan(
				&TableKey::NoHash,
				btree,
				address,
				Some(value),
				log,
				origin,
				None,
			)?.1.unwrap_or(address)
		} else {
			Column::write_new_value_plan(
				&TableKey::NoHash,
				btree,
				value,
				log,
				origin,
				None,
			)?
		};
		Ok(Separator {
			modified: true,
			separator: Some(SeparatorInner {
				key,
				value,
			}),
		})
	}

	fn split(
		&mut self,
		at: usize,
		skip_left_child: bool,
		mut insert_right: Option<(usize, Separator)>,
		mut insert_right_child: Option<(usize, Child)>,
		has_child: bool,
	) -> (Self, Option<Address>) {
		let (right_ix, mut right) = (None, Self::new());
		let mut offset = 0;
		let right_start = at;
		for i in right_start .. ORDER {
			let sep = self.remove_separator(i);
			if insert_right.as_ref().map(|ins| ins.0 == i).unwrap_or(false) {
				if let Some((_, sep)) = insert_right.take() {
					right.separators.as_mut()[i - right_start] = sep;
					offset = 1;
				}
			}
			right.separators.as_mut()[i + offset - right_start] = sep;
		}
		if let Some((insert, sep)) = insert_right.take() {
			debug_assert!(insert == ORDER);
			right.separators.as_mut()[insert - right_start] = sep;
		}
		let mut offset = 0;
		if has_child {
			let skip_offset = if skip_left_child { 1 } else { 0 };
			for i in right_start + skip_offset .. ORDER_CHILD {
				let child = self.remove_child(i);
				if insert_right_child.as_ref().map(|ins| ins.0 + 1 == i).unwrap_or(false) {
					offset = 1;
					if let Some((_, mut child)) = insert_right_child.take() {
						child.moved = true;
						right.children.as_mut()[i - right_start] = child;
					}
				}
				right.children.as_mut()[i + offset - right_start] = child;
			}
			if let Some((insert, mut child)) = insert_right_child.take() {
				debug_assert!(insert == ORDER);
				child.moved = true;
				right.children.as_mut()[insert + 1 - right_start] = child;
			}
		}
		(right, right_ix)
	}

	fn shift_from(&mut self, from: usize, has_child: bool, with_left_child: bool) {
		self.changed = true;
		let mut i = from;
		let mut current = self.remove_separator(i);
		while current.separator.is_some() {
			current.modified = true;
			i += 1;
			if i == ORDER {
				break;
			}
			current = std::mem::replace(&mut self.separators[i], current);
		}
		if has_child {
			let mut i = if with_left_child {
				from
			} else {
				from + 1
			};
			let mut current = self.remove_child(i);
			while current.entry_index.is_some() {
				current.moved = true;
				i += 1;
				if i == ORDER_CHILD {
					break;
				}
				current = std::mem::replace(&mut self.children[i], current);
			}
		}
	}

	fn remove_from(&mut self, from: usize, has_child: bool, with_left_child: bool) {
		let mut i = from;
		self.changed = true;
		while i < ORDER - 1 {
			self.separators.as_mut()[i] = self.remove_separator(i + 1);
			self.separators.as_mut()[i].modified = true;
			if self.separators.as_mut()[i].separator.is_none() {
				break;
			}
			i += 1;
		}
		if has_child {
			let mut i = if with_left_child {
				from
			} else {
				from + 1
			};
			while i < ORDER_CHILD - 1 {
				self.children.as_mut()[i] = self.remove_child(i + 1);
				if self.children.as_mut()[i].entry_index.is_none() {
					break;
				}
				i += 1;
			}
		}
	}

	fn number_separator(&self) -> usize {
		let mut i = 0;
		while self.separators[i].separator.is_some() {
			i += 1;
			if i == ORDER {
				break;
			}
		}
		i
	}

	// Return true if match and matched position.
	// Return index of first element bigger than key otherwhise.
	fn position(&self, key: &[u8]) -> Result<(bool, usize)> {
		let mut i = 0;
		while let Some(separator) = self.separators[i].separator.as_ref() {
			match key[..].cmp(&separator.key[..]) {
				Ordering::Greater => (),
				Ordering::Less => {
					return Ok((false, i));
				},
				Ordering::Equal => {
					return Ok((true, i));
				},
			}
			i += 1;
			if i == ORDER {
				break;
			}
		}
		Ok((false, i))
	}

	pub fn fetch_child(&self, i: usize, values: TableLocked, log: &impl LogQuery) -> Result<Option<Self>> {
		if let Some(ix) = self.children[i].entry_index {
			let entry = BTreeTable::get_index(ix, log, values)?;
			return Ok(Some(Self::from_encoded(entry)));
		}
		Ok(None)
	}
}<|MERGE_RESOLUTION|>--- conflicted
+++ resolved
@@ -130,16 +130,13 @@
 		}
 		Ok((None, false))
 	}
-	
+
 	fn insert(
 		&mut self,
 		depth: u32,
 		key: &[u8],
 		value: &[u8],
-<<<<<<< HEAD
-=======
 		changes: &mut &[(Vec<u8>, Option<Vec<u8>>)],
->>>>>>> 85e328bc
 		btree: TableLocked,
 		log: &mut LogWriter,
 		origin: ValueTableOrigin,
@@ -150,17 +147,11 @@
 		// insert
 		if !at {
 			if has_child {
-<<<<<<< HEAD
-				return Ok(if let Some(child) = self.fetch_child(i, btree, log)? {
-					match child.insert(depth - 1, key, value, btree, log, origin, removed_node)? {
-						Some((sep, right)) => {
-=======
 				return Ok(if let Some(mut child) = self.fetch_child(i, btree, log)? {
 					let r = child.change(Some((self, i)), depth - 1, changes, btree, log, origin)?;
 					self.write_child(i, child, btree, log, origin)?;
 					match r {
 						(Some((sep, right)), _) => {
->>>>>>> 85e328bc
 							// insert from child
 							(self.insert_node(depth, i, sep, right, btree, log, origin)?, false)
 						},
@@ -257,10 +248,7 @@
 		&mut self,
 		depth: u32,
 		key: &[u8],
-<<<<<<< HEAD
-=======
 		changes: &mut &[(Vec<u8>, Option<Vec<u8>>)],
->>>>>>> 85e328bc
 		values: TableLocked,
 		log: &mut LogWriter,
 		origin: ValueTableOrigin,
@@ -283,14 +271,9 @@
 			let _ = self.remove_separator(i);
 			if depth != 0 {
 				// replace by bigger value in left child.
-<<<<<<< HEAD
-				if let Some(child) = self.fetch_child(i, values, log)? {
-					let (need_balance, sep) = child.remove_last(depth - 1, values, log, origin, removed)?;
-=======
 				if let Some(mut child) = self.fetch_child(i, values, log)? {
 					let (need_balance, sep) = child.remove_last(depth - 1, values, log, origin)?;
 					self.write_child(i, child, values, log, origin)?;
->>>>>>> 85e328bc
 					if let Some(sep) = sep {
 						self.set_separator(i, sep);
 					}
@@ -303,18 +286,6 @@
 			}
 		} else {
 			if !has_child {
-<<<<<<< HEAD
-				return Ok(false);
-			}
-			if let Some(child) = self.fetch_child(i, values, log)? {
-				let need_rebalance = child.remove(depth - 1, key, values, log, origin, removed)?;
-				if need_rebalance {
-					self.rebalance(depth, i, values, log, removed)?;
-					return Ok(self.need_rebalance());
-				} else {
-					return Ok(false);
-				}
-=======
 				return Ok((None, false));
 			}
 			if let Some(mut child) = self.fetch_child(i, values, log)? {
@@ -331,7 +302,6 @@
 					},
 					r => r,
 				});
->>>>>>> 85e328bc
 			} else {
 				return Ok((None, false));
 			}
@@ -510,14 +480,9 @@
 
 			Ok((self.need_rebalance(), Some(result)))
 		} else {
-<<<<<<< HEAD
-			if let Some(child) = self.fetch_child(i + 1, values, log)? {
-				let result = child.remove_last(depth - 1, values, log, origin, removed)?;
-=======
 			if let Some(mut child) = self.fetch_child(i + 1, values, log)? {
 				let result = child.remove_last(depth - 1, values, log, origin)?;
 				self.write_child(i + 1, child, values, log, origin)?;
->>>>>>> 85e328bc
 				if result.0 {
 					self.rebalance(depth, i + 1, values, log, origin)?;
 					Ok((self.need_rebalance(), result.1))
@@ -653,7 +618,6 @@
 		loop {
 			if let Some(child_index) = entry.read_child_index() {
 				node.children.as_mut()[i_children].entry_index = Some(child_index);
-				
 			}
 			i_children += 1;
 			if i_children == ORDER_CHILD {
@@ -689,14 +653,6 @@
 		child
 	}
 
-<<<<<<< HEAD
-	pub fn fetch_child(&mut self, at: usize, values: TableLocked, log: &impl LogQuery) -> Result<Option<&mut Self>> {
-		let child = self.get_fetched_child_index(at, values, log)?;
-		Ok(child.node.as_mut().map(|n| n.as_mut()))
-	}
-
-=======
->>>>>>> 85e328bc
 	pub fn has_separator(&self, at: usize) -> bool {
 		self.separators[at].separator.is_some()
 	}
@@ -705,20 +661,10 @@
 		self.separators[at].separator.as_ref().map(|s| s.key.clone())
 	}
 
-<<<<<<< HEAD
-	pub fn separator_value_index(&self, at: usize) -> Option<u64> {
-		self.separators[at].separator.as_ref().map(|s| s.value)
-	}
-
-	pub fn separator_address(&self, at: usize) -> Option<Address> {
-		self.separators[at].separator.as_ref().map(|s| Address::from_u64(s.value))
-	}
-=======
 	pub fn separator_address(&self, at: usize) -> Option<Address> {
 		self.separators[at].separator.as_ref().map(|s| s.value)
 	}
->>>>>>> 85e328bc
-	
+
 	pub fn set_separator(&mut self, at: usize, mut sep: Separator) {
 		sep.modified = true;
 		self.changed = true;
